use pubnub::{Keyset, PubNubClientBuilder};
use serde::Serialize;
use std::env;

#[derive(Serialize)]
struct Message {
    url: String,
    description: String,
}

#[tokio::main]
async fn main() -> Result<(), Box<dyn std::error::Error>> {
    let publish_key = env::var("PUBNUB_PUBLISH_KEY")?;
    let subscribe_key = env::var("PUBNUB_SUBSCRIBE_KEY")?;

    let client = PubNubClientBuilder::with_reqwest_transport()
        .with_keyset(Keyset {
            subscribe_key,
            publish_key: Some(publish_key),
            secret_key: None,
        })
        .with_user_id("user_id")
        .build()?;

    // publish simple string
    let result = client
        .publish_message("hello world!")
        .channel("my_channel")
        .r#type("text-message")
        .execute()
        .await?;

    println!("publish result: {:?}", result);

    // publish with other async task
    let handle = tokio::spawn(
        client
            .publish_message("hello async world!")
            .channel("my_channel")
            .r#type("text-message")
            .execute(),
    );

    // publish a struct
    let result = client
        .publish_message(Message {
            url: "https://this/is/an/example".into(),
            description: "Check out this awesome playlist I made!".into(),
        })
        .channel("my_channel")
        .r#type("url-with-description")
        .execute()
        .await?;

<<<<<<< HEAD
    println!("publish struct result: {:?}", result);

    // publish with whole config options
    let result = client
=======
    // publish with all config options
    client
>>>>>>> ffbdcebc
        .publish_message("hello with params!")
        .channel("my_channel")
        .store(true)
        .meta([("meta1".into(), "meta2".into())].into())
        .replicate(true)
        .use_post(true)
        .ttl(10)
        .space_id("my_space")
        .r#type("text-message")
        .execute()
        .await?;

    println!("publish with config result: {:?}", result);

    // unwrap the spawned task and result of the publish
    let result = handle.await??;
    println!("publish async result: {:?}", result);

    Ok(())
}<|MERGE_RESOLUTION|>--- conflicted
+++ resolved
@@ -52,15 +52,10 @@
         .execute()
         .await?;
 
-<<<<<<< HEAD
     println!("publish struct result: {:?}", result);
 
-    // publish with whole config options
+    // publish with all config options
     let result = client
-=======
-    // publish with all config options
-    client
->>>>>>> ffbdcebc
         .publish_message("hello with params!")
         .channel("my_channel")
         .store(true)
