use crate::{
    core::{
        event_engine::{State, Transition},
        PubNubError,
    },
    dx::subscribe::{
        event_engine::{
            SubscribeEffectInvocation::{
                self, CancelHandshake, CancelHandshakeReconnect, CancelReceive,
                CancelReceiveReconnect, EmitMessages, EmitStatus, Handshake, HandshakeReconnect,
                Receive, ReceiveReconnect,
            },
            SubscribeEvent,
        },
        result::Update,
        SubscribeCursor, SubscribeStatus,
    },
    lib::alloc::{string::String, vec, vec::Vec},
};

/// States of subscribe state machine.
#[derive(Debug, Clone, PartialEq)]
#[allow(dead_code)]
pub(crate) enum SubscribeState {
    /// Unsubscribed state.
    ///
    /// The initial state has no information about channels or groups from which
    /// events should be retrieved in real-time.
    Unsubscribed,

    /// Subscription initiation state.
    ///
    /// Retrieve the information that will be used to start the subscription
    /// loop.
    Handshaking {
        /// Optional list of channels.
        ///
        /// List of channels which will be source of real-time updates after
        /// initial subscription completion.
        channels: Option<Vec<String>>,

        /// Optional list of channel groups.
        ///
        /// List of channel groups which will be source of real-time updates
        /// after initial subscription completion.
        channel_groups: Option<Vec<String>>,
    },

    /// Subscription recover state.
    ///
    /// The system is recovering after the initial subscription attempt failed.
    HandshakeReconnecting {
        /// Optional list of channels.
        ///
        /// List of channels which has been used during recently failed initial
        /// subscription.
        channels: Option<Vec<String>>,

        /// Optional list of channel groups.
        ///
        /// List of channel groups which has been used during recently failed
        /// initial subscription.
        channel_groups: Option<Vec<String>>,

        /// Current initial subscribe retry attempt.
        ///
        /// Used to track overall number of initial subscription retry attempts.
        attempts: u8,

        /// Initial subscribe attempt failure reason.
        reason: PubNubError,
    },

    /// Initial subscription stopped state.
    ///
    /// Subscription state machine state, which is set when
    /// [`SubscribeEvent::Disconnect`] event sent while in
    /// [`SubscribeState::Handshaking`] or
    /// [`SubscribeState::HandshakeReconnecting`] state.
    HandshakeStopped {
        /// Optional list of channels.
        ///
        /// List of channels for which initial subscription stopped.
        channels: Option<Vec<String>>,

        /// Optional list of channel groups.
        ///
        /// List of channel groups for which initial subscription stopped.
        channel_groups: Option<Vec<String>>,
    },

    /// Initial subscription failure state.
    ///
    /// System wasn't able to perform successful initial subscription after
    /// fixed number of attempts.
    HandshakeFailed {
        /// Optional list of channels.
        ///
        /// List of channels which has been used during recently failed initial
        /// subscription.
        channels: Option<Vec<String>>,

        /// Optional list of channel groups.
        ///
        /// List of channel groups which has been used during recently failed
        /// initial subscription.
        channel_groups: Option<Vec<String>>,

        /// Initial subscribe attempt failure reason.
        reason: PubNubError,
    },

    /// Receiving updates state.
    ///
    /// Subscription state machine is in state where it receive real-time
    /// updates from [`PubNub`] network.
    ///
    /// [`PubNub`]:https://www.pubnub.com/
    Receiving {
        /// Optional list of channels.
        ///
        /// List of channels for which real-time updates will be delivered.
        channels: Option<Vec<String>>,

        /// Optional list of channel groups.
        ///
        /// List of channel groups for which real-time updates will be
        /// delivered.
        channel_groups: Option<Vec<String>>,

        /// Time cursor.
        ///
        /// Cursor used by subscription loop to identify point in time after
        /// which updates will be delivered.
        cursor: SubscribeCursor,
    },

    /// Subscription recover state.
    ///
    /// The system is recovering after the updates receiving attempt failed.
    ReceiveReconnecting {
        /// Optional list of channels.
        ///
        /// List of channels which has been used during recently failed receive
        /// updates.
        channels: Option<Vec<String>>,

        /// Optional list of channel groups.
        ///
        /// List of channel groups which has been used during recently failed
        /// receive updates.
        channel_groups: Option<Vec<String>>,

        /// Time cursor.
        ///
        /// Cursor used by subscription loop to identify point in time after
        /// which updates will be delivered.
        cursor: SubscribeCursor,

        /// Current receive retry attempt.
        ///
        /// Used to track overall number of receive updates retry attempts.
        attempts: u8,

        /// Receive updates attempt failure reason.
        reason: PubNubError,
    },

    /// Updates receiving stopped state.
    ///
    /// Subscription state machine state, which is set when
    /// [`SubscribeEvent::Disconnect`] event sent while in
    /// [`SubscribeState::Handshaking`] or
    /// [`SubscribeState::HandshakeReconnecting`] state.
    ReceiveStopped {
        /// Optional list of channels.
        ///
        /// List of channels for which updates receive stopped.
        channels: Option<Vec<String>>,

        /// Optional list of channels.
        ///
        /// List of channel groups for which updates receive stopped.
        channel_groups: Option<Vec<String>>,

        /// Time cursor.
        ///
        /// Cursor used by subscription loop to identify point in time after
        /// which updates will be delivered.
        cursor: SubscribeCursor,
    },

    /// Updates receiving failure state.
    ///
    /// System wasn't able to receive updates after fixed number of attempts.
    ReceiveFailed {
        /// Optional list of channels.
        ///
        /// List of channels which has been used during recently failed receive
        /// updates.
        channels: Option<Vec<String>>,

        /// Optional list of channel groups.
        ///
        /// List of channel groups which has been used during recently failed
        /// receive updates.
        channel_groups: Option<Vec<String>>,

        /// Time cursor.
        ///
        /// Cursor used by subscription loop to identify point in time after
        /// which updates will be delivered.
        cursor: SubscribeCursor,

        /// Receive updates attempt failure reason.
        reason: PubNubError,
    },
}

impl SubscribeState {
    /// Handle channels / groups list change event.
    fn subscription_changed_transition(
        &self,
        channels: &Option<Vec<String>>,
        channel_groups: &Option<Vec<String>>,
    ) -> Option<Transition<Self, SubscribeEffectInvocation>> {
        match self {
            Self::Unsubscribed
            | Self::Handshaking { .. }
            | Self::HandshakeReconnecting { .. }
            | Self::HandshakeFailed { .. } => Some(self.transition_to(
                Self::Handshaking {
                    channels: channels.clone(),
                    channel_groups: channel_groups.clone(),
                },
                None,
            )),
            Self::HandshakeStopped { .. } => Some(self.transition_to(
                Self::HandshakeStopped {
                    channels: channels.clone(),
                    channel_groups: channel_groups.clone(),
                },
                None,
            )),
            Self::Receiving { cursor, .. }
            | Self::ReceiveReconnecting { cursor, .. }
            | Self::ReceiveFailed { cursor, .. } => Some(self.transition_to(
                Self::Receiving {
                    channels: channels.clone(),
                    channel_groups: channel_groups.clone(),
                    cursor: cursor.clone(),
                },
                None,
            )),
            Self::ReceiveStopped { cursor, .. } => Some(self.transition_to(
                Self::ReceiveStopped {
                    channels: channels.clone(),
                    channel_groups: channel_groups.clone(),
                    cursor: cursor.clone(),
                },
                None,
            )),
        }
    }

    /// Handle catchup event.
    ///
    /// Event is sent each time during attempt to subscribe with specific
    /// `cursor`.
    fn subscription_restored_transition(
        &self,
        channels: &Option<Vec<String>>,
        channel_groups: &Option<Vec<String>>,
        cursor: &SubscribeCursor,
    ) -> Option<Transition<Self, SubscribeEffectInvocation>> {
        match self {
            Self::Unsubscribed
            | Self::Handshaking { .. }
            | Self::HandshakeReconnecting { .. }
            | Self::HandshakeFailed { .. }
            | Self::Receiving { .. }
            | Self::ReceiveReconnecting { .. }
            | Self::ReceiveFailed { .. } => Some(self.transition_to(
                Self::Receiving {
                    channels: channels.clone(),
                    channel_groups: channel_groups.clone(),
                    cursor: cursor.clone(),
                },
                None,
            )),
            Self::HandshakeStopped { .. } | Self::ReceiveStopped { .. } => {
                Some(self.transition_to(
                    Self::ReceiveStopped {
                        channels: channels.clone(),
                        channel_groups: channel_groups.clone(),
                        cursor: cursor.clone(),
                    },
                    None,
                ))
            }
        }
    }

    /// Handle initial (reconnect) handshake success event.
    ///
    /// Event is sent when provided set of channels and groups has been used for
    /// first time.
    fn handshake_success_transition(
        &self,
        cursor: &SubscribeCursor,
    ) -> Option<Transition<Self, SubscribeEffectInvocation>> {
        match self {
            Self::Handshaking {
                channels,
                channel_groups,
            }
            | Self::HandshakeReconnecting {
                channels,
                channel_groups,
                ..
            } => Some(self.transition_to(
                Self::Receiving {
                    channels: channels.clone(),
                    channel_groups: channel_groups.clone(),
                    cursor: cursor.clone(),
                },
                Some(vec![EmitStatus(SubscribeStatus::Connected)]),
            )),
            _ => None,
        }
    }

    /// Handle initial handshake failure event.
    fn handshake_failure_transition(
        &self,
        reason: &PubNubError,
    ) -> Option<Transition<Self, SubscribeEffectInvocation>> {
        match self {
            Self::Handshaking {
                channels,
                channel_groups,
            } => Some(self.transition_to(
                Self::HandshakeReconnecting {
                    channels: channels.clone(),
                    channel_groups: channel_groups.clone(),
                    attempts: 1,
                    reason: reason.clone(),
                },
                None,
            )),
            _ => None,
        }
    }

    /// Handle handshake reconnect failure event.
    ///
    /// Event is sent if handshake reconnect effect failed due to any network
    /// issues.
    fn handshake_reconnect_failure_transition(
        &self,
        reason: &PubNubError,
    ) -> Option<Transition<Self, SubscribeEffectInvocation>> {
        match self {
            Self::HandshakeReconnecting {
                channels,
                channel_groups,
                attempts,
                ..
            } => Some(self.transition_to(
                Self::HandshakeReconnecting {
                    channels: channels.clone(),
                    channel_groups: channel_groups.clone(),
                    attempts: attempts + 1,
                    reason: reason.clone(),
                },
                None,
            )),
            _ => None,
        }
    }

    /// Handle handshake reconnection limit event.
    ///
    /// Event is sent if handshake reconnect reached maximum number of reconnect
    /// attempts.
    fn handshake_reconnect_give_up_transition(
        &self,
        reason: &PubNubError,
    ) -> Option<Transition<Self, SubscribeEffectInvocation>> {
        match self {
            Self::HandshakeReconnecting {
                channels,
                channel_groups,
                ..
            } => Some(self.transition_to(
                Self::HandshakeFailed {
                    channels: channels.clone(),
                    channel_groups: channel_groups.clone(),
                    reason: reason.clone(),
                },
                Some(vec![EmitStatus(SubscribeStatus::ConnectedError(
                    reason.clone(),
                ))]),
            )),
            _ => None,
        }
    }

    /// Handle updates receive (reconnect) success event.
    ///
    /// Event is sent when real-time updates received for previously subscribed
    /// channels / groups.
    fn receive_success_transition(
        &self,
        cursor: &SubscribeCursor,
        messages: &[Update],
    ) -> Option<Transition<Self, SubscribeEffectInvocation>> {
        match self {
            Self::Receiving {
                channels,
                channel_groups,
                ..
            }
            | Self::ReceiveReconnecting {
                channels,
                channel_groups,
                ..
            } => Some(self.transition_to(
                Self::Receiving {
                    channels: channels.clone(),
                    channel_groups: channel_groups.clone(),
                    cursor: cursor.clone(),
                },
                Some(vec![
                    EmitMessages(messages.to_vec()),
                    EmitStatus(SubscribeStatus::Connected),
                ]),
            )),
            _ => None,
        }
    }

    /// Handle updates receive failure event.
    fn receive_failure_transition(
        &self,
        reason: &PubNubError,
    ) -> Option<Transition<Self, SubscribeEffectInvocation>> {
        match self {
            Self::Receiving {
                channels,
                channel_groups,
                cursor,
                ..
            } => Some(self.transition_to(
                Self::ReceiveReconnecting {
                    channels: channels.clone(),
                    channel_groups: channel_groups.clone(),
                    cursor: cursor.clone(),
                    attempts: 1,
                    reason: reason.clone(),
                },
                None,
            )),
            _ => None,
        }
    }

    /// Handle updates receive failure event.
    ///
    /// Event is sent if updates receive effect failed due to any network
    /// issues.
    fn receive_reconnect_failure_transition(
        &self,
        reason: &PubNubError,
    ) -> Option<Transition<Self, SubscribeEffectInvocation>> {
        match self {
            Self::ReceiveReconnecting {
                channels,
                channel_groups,
                attempts,
                cursor,
                ..
            } => Some(self.transition_to(
                Self::ReceiveReconnecting {
                    channels: channels.clone(),
                    channel_groups: channel_groups.clone(),
                    cursor: cursor.clone(),
                    attempts: attempts + 1,
                    reason: reason.clone(),
                },
                None,
            )),
            _ => None,
        }
    }

    /// Handle receive updates reconnection limit event.
    ///
    /// Event is sent if receive updates reconnect reached maximum number of
    /// reconnect attempts.
    fn receive_reconnect_give_up_transition(
        &self,
        reason: &PubNubError,
    ) -> Option<Transition<Self, SubscribeEffectInvocation>> {
        match self {
            Self::ReceiveReconnecting {
                channels,
                channel_groups,
                cursor,
                ..
            } => Some(self.transition_to(
                Self::ReceiveFailed {
                    channels: channels.clone(),
                    channel_groups: channel_groups.clone(),
                    cursor: cursor.clone(),
                    reason: reason.clone(),
                },
                Some(vec![EmitStatus(SubscribeStatus::Disconnected)]),
            )),
            _ => None,
        }
    }

    /// Handle disconnect event.
    ///
    /// Event is sent each time when client asked to unsubscribe all
    /// channels / groups or temporally stop any activity.
    fn disconnect_transition(&self) -> Option<Transition<Self, SubscribeEffectInvocation>> {
        match self {
            Self::Handshaking {
                channels,
                channel_groups,
            }
            | Self::HandshakeReconnecting {
                channels,
                channel_groups,
                ..
            } => Some(self.transition_to(
                Self::HandshakeStopped {
                    channels: channels.clone(),
                    channel_groups: channel_groups.clone(),
                },
                None,
            )),
            Self::Receiving {
                channels,
                channel_groups,
                cursor,
            }
            | Self::ReceiveReconnecting {
                channels,
                channel_groups,
                cursor,
                ..
            } => Some(self.transition_to(
                Self::ReceiveStopped {
                    channels: channels.clone(),
                    channel_groups: channel_groups.clone(),
                    cursor: cursor.clone(),
                },
                Some(vec![EmitStatus(SubscribeStatus::Disconnected)]),
            )),
            _ => None,
        }
    }

    /// Handle reconnect event.
    ///
    /// Event is sent each time when client asked to restore activity for
    /// channels / groups after which previously temporally stopped or restore
    /// after reconnection failures.
    fn reconnect_transition(&self) -> Option<Transition<Self, SubscribeEffectInvocation>> {
        match self {
            Self::HandshakeStopped {
                channels,
                channel_groups,
                ..
            }
            | Self::HandshakeFailed {
                channels,
                channel_groups,
                ..
            } => Some(self.transition_to(
                Self::Handshaking {
                    channels: channels.clone(),
                    channel_groups: channel_groups.clone(),
                },
                None,
            )),
            Self::ReceiveStopped {
                channels,
                channel_groups,
                cursor,
            }
            | Self::ReceiveFailed {
                channels,
                channel_groups,
                cursor,
                ..
            } => Some(self.transition_to(
                Self::Receiving {
                    channels: channels.clone(),
                    channel_groups: channel_groups.clone(),
                    cursor: cursor.clone(),
                },
                None,
            )),
            _ => None,
        }
    }

    /// Handle unsubscribe all event.
    fn unsubscribe_all_transition(&self) -> Option<Transition<Self, SubscribeEffectInvocation>> {
        Some(self.transition_to(
            Self::Unsubscribed,
            Some(vec![EmitStatus(SubscribeStatus::Disconnected)]),
        ))
    }
}

impl State for SubscribeState {
    type State = Self;
    type Invocation = SubscribeEffectInvocation;
    type Event = SubscribeEvent;

    fn enter(&self) -> Option<Vec<Self::Invocation>> {
        match self {
            SubscribeState::Handshaking {
                channels,
                channel_groups,
            } => Some(vec![Handshake {
                channels: channels.clone(),
                channel_groups: channel_groups.clone(),
            }]),
            Self::HandshakeReconnecting {
                channels,
                channel_groups,
                attempts,
                reason,
            } => Some(vec![HandshakeReconnect {
                channels: channels.clone(),
                channel_groups: channel_groups.clone(),
                attempts: *attempts,
                reason: reason.clone(),
            }]),
            Self::Receiving {
                channels,
                channel_groups,
                cursor,
            } => Some(vec![Receive {
                channels: channels.clone(),
                channel_groups: channel_groups.clone(),
                cursor: cursor.clone(),
            }]),
            Self::ReceiveReconnecting {
                channels,
                channel_groups,
                cursor,
                attempts,
                reason,
            } => Some(vec![ReceiveReconnect {
                channels: channels.clone(),
                channel_groups: channel_groups.clone(),
                cursor: cursor.clone(),
                attempts: *attempts,
                reason: reason.clone(),
            }]),
            _ => None,
        }
    }

    fn exit(&self) -> Option<Vec<Self::Invocation>> {
        match self {
            Self::Handshaking { .. } => Some(vec![CancelHandshake]),
            Self::HandshakeReconnecting { .. } => Some(vec![CancelHandshakeReconnect]),
            Self::Receiving { .. } => Some(vec![CancelReceive]),
            Self::ReceiveReconnecting { .. } => Some(vec![CancelReceiveReconnect]),
            _ => None,
        }
    }

    fn transition(&self, event: &Self::Event) -> Option<Transition<Self::State, Self::Invocation>> {
        match event {
            SubscribeEvent::SubscriptionChanged {
                channels,
                channel_groups,
            } => self.subscription_changed_transition(channels, channel_groups),
            SubscribeEvent::SubscriptionRestored {
                channels,
                channel_groups,
                cursor,
            } => self.subscription_restored_transition(channels, channel_groups, cursor),
            SubscribeEvent::HandshakeSuccess { cursor }
            | SubscribeEvent::HandshakeReconnectSuccess { cursor } => {
                self.handshake_success_transition(cursor)
            }
            SubscribeEvent::HandshakeFailure { reason } => {
                self.handshake_failure_transition(reason)
            }
            SubscribeEvent::HandshakeReconnectFailure { reason, .. } => {
                self.handshake_reconnect_failure_transition(reason)
            }
            SubscribeEvent::HandshakeReconnectGiveUp { reason } => {
                self.handshake_reconnect_give_up_transition(reason)
            }
            SubscribeEvent::ReceiveSuccess { cursor, messages }
            | SubscribeEvent::ReceiveReconnectSuccess { cursor, messages } => {
                self.receive_success_transition(cursor, messages)
            }
            SubscribeEvent::ReceiveFailure { reason } => self.receive_failure_transition(reason),
            SubscribeEvent::ReceiveReconnectFailure { reason } => {
                self.receive_reconnect_failure_transition(reason)
            }
            SubscribeEvent::ReceiveReconnectGiveUp { reason } => {
                self.receive_reconnect_give_up_transition(reason)
            }
            SubscribeEvent::Disconnect => self.disconnect_transition(),
            SubscribeEvent::Reconnect => self.reconnect_transition(),
            SubscribeEvent::UnsubscribeAll => self.unsubscribe_all_transition(),
        }
    }

    fn transition_to(
        &self,
        state: Self::State,
        invocations: Option<Vec<Self::Invocation>>,
    ) -> Transition<Self::State, Self::Invocation> {
        Transition {
            invocations: self
                .exit()
                .unwrap_or(vec![])
                .into_iter()
                .chain(invocations.unwrap_or(vec![]).into_iter())
                .chain(state.enter().unwrap_or(vec![]).into_iter())
                .collect(),
            state,
        }
    }
}

#[cfg(test)]
mod should {
    // TODO: EE process tests should be async!

    use super::*;
    use crate::core::RequestRetryPolicy;
    use crate::providers::futures_tokio::TokioRuntime;
    use crate::{
        core::event_engine::EventEngine,
        dx::subscribe::{
            event_engine::{
                effects::{
                    EmitMessagesEffectExecutor, EmitStatusEffectExecutor, SubscribeEffectExecutor,
                },
                SubscribeEffect, SubscribeEffectHandler,
            },
            result::SubscribeResult,
        },
        lib::alloc::sync::Arc,
    };
    use futures::FutureExt;
    use test_case::test_case;

    fn event_engine(
        start_state: SubscribeState,
    ) -> Arc<
        EventEngine<
            SubscribeState,
            SubscribeEffectHandler,
            SubscribeEffect,
            SubscribeEffectInvocation,
        >,
    > {
        let call: Arc<SubscribeEffectExecutor> = Arc::new(|_| {
            async move {
                Ok(SubscribeResult {
                    cursor: Default::default(),
                    messages: vec![],
                })
            }
            .boxed()
        });

        let emit_status: Arc<EmitStatusEffectExecutor> = Arc::new(|_| {});
        let emit_message: Arc<EmitMessagesEffectExecutor> = Arc::new(|_| {});

        let (tx, _) = async_channel::bounded(1);

        EventEngine::new(
            SubscribeEffectHandler::new(
                call,
                emit_status,
                emit_message,
                RequestRetryPolicy::None,
                tx,
            ),
            start_state,
            TokioRuntime,
        )
    }

    #[test_case(
        SubscribeState::Unsubscribed,
        SubscribeEvent::SubscriptionChanged {
            channels: Some(vec!["ch1".to_string()]),
            channel_groups: Some(vec!["gr1".to_string()]),
        },
        SubscribeState::Handshaking {
            channels: Some(vec!["ch1".to_string()]),
            channel_groups: Some(vec!["gr1".to_string()])
        };
        "to handshaking on subscription changed"
    )]
    #[test_case(
        SubscribeState::Unsubscribed,
        SubscribeEvent::SubscriptionRestored {
            channels: Some(vec!["ch1".to_string()]),
            channel_groups: Some(vec!["gr1".to_string()]),
            cursor: SubscribeCursor { timetoken: "10".into(), region: 1 }
        },
        SubscribeState::Receiving {
            channels: Some(vec!["ch1".to_string()]),
            channel_groups: Some(vec!["gr1".to_string()]),
            cursor: SubscribeCursor { timetoken: "10".into(), region: 1 }
        };
        "to handshaking on subscription restored"
    )]
    #[test_case(
        SubscribeState::Unsubscribed,
        SubscribeEvent::ReceiveFailure {
<<<<<<< HEAD
            reason: PubNubError::Transport { details: "Test".to_string(), status: 500 }
=======
            reason: PubNubError::Transport { details: "Test".to_string(), response: None }
>>>>>>> d5787425
        },
        SubscribeState::Unsubscribed;
        "to not change on unexpected event"
    )]
    #[tokio::test]
    async fn transition_for_unsubscribed_state(
        init_state: SubscribeState,
        event: SubscribeEvent,
        target_state: SubscribeState,
    ) {
        let engine = event_engine(init_state.clone());
        assert_eq!(engine.current_state(), init_state);

        // Process event.
        engine.process(&event);

        assert_eq!(engine.current_state(), target_state);
    }

    #[test_case(
        SubscribeState::Handshaking {
            channels: Some(vec!["ch1".to_string()]),
            channel_groups: Some(vec!["gr1".to_string()])
        },
        SubscribeEvent::SubscriptionChanged {
            channels: Some(vec!["ch2".to_string()]),
            channel_groups: Some(vec!["gr2".to_string()]),
        },
        SubscribeState::Handshaking {
            channels: Some(vec!["ch2".to_string()]),
            channel_groups: Some(vec!["gr2".to_string()])
        };
        "to handshaking on subscription changed"
    )]
    #[test_case(
        SubscribeState::Handshaking {
            channels: Some(vec!["ch1".to_string()]),
            channel_groups: Some(vec!["gr1".to_string()])
        },
        SubscribeEvent::HandshakeFailure {
<<<<<<< HEAD
            reason: PubNubError::Transport { details: "Test reason".to_string(), status: 500, },
=======
            reason: PubNubError::Transport { details: "Test reason".to_string(), response: None, },
>>>>>>> d5787425
        },
        SubscribeState::HandshakeReconnecting {
            channels: Some(vec!["ch1".to_string()]),
            channel_groups: Some(vec!["gr1".to_string()]),
            attempts:  1,
<<<<<<< HEAD
            reason: PubNubError::Transport { details: "Test reason".to_string(), status: 500, },
=======
            reason: PubNubError::Transport { details: "Test reason".to_string(), response: None, },
>>>>>>> d5787425
        };
        "to handshake reconnect on handshake failure"
    )]
    #[test_case(
        SubscribeState::Handshaking {
            channels: Some(vec!["ch1".to_string()]),
            channel_groups: Some(vec!["gr1".to_string()])
        },
        SubscribeEvent::Disconnect,
        SubscribeState::HandshakeStopped {
            channels: Some(vec!["ch1".to_string()]),
            channel_groups: Some(vec!["gr1".to_string()]),
        };
        "to handshake stopped on disconnect"
    )]
    #[test_case(
        SubscribeState::Handshaking {
            channels: Some(vec!["ch1".to_string()]),
            channel_groups: Some(vec!["gr1".to_string()])
        },
        SubscribeEvent::HandshakeSuccess {
            cursor: SubscribeCursor { timetoken: "10".into(), region: 1 }
        },
        SubscribeState::Receiving {
            channels: Some(vec!["ch1".to_string()]),
            channel_groups: Some(vec!["gr1".to_string()]),
            cursor: SubscribeCursor { timetoken: "10".into(), region: 1 }
        };
        "to receiving on handshake success"
    )]
    #[test_case(
        SubscribeState::Handshaking {
            channels: Some(vec!["ch1".to_string()]),
            channel_groups: Some(vec!["gr1".to_string()])
        },
        SubscribeEvent::SubscriptionRestored {
            channels: Some(vec!["ch2".to_string()]),
            channel_groups: Some(vec!["gr2".to_string()]),
            cursor: SubscribeCursor { timetoken: "10".into(), region: 1 }
        },
        SubscribeState::Receiving {
            channels: Some(vec!["ch2".to_string()]),
            channel_groups: Some(vec!["gr2".to_string()]),
            cursor: SubscribeCursor { timetoken: "10".into(), region: 1 }
        };
        "to receiving on subscription restored"
    )]
    #[test_case(
        SubscribeState::Handshaking {
            channels: Some(vec!["ch1".to_string()]),
            channel_groups: Some(vec!["gr1".to_string()])
        },
        SubscribeEvent::HandshakeReconnectGiveUp {
<<<<<<< HEAD
            reason: PubNubError::Transport { details: "Test reason".to_string(), status: 500, }
=======
            reason: PubNubError::Transport { details: "Test reason".to_string(), response: None, }
>>>>>>> d5787425
        },
        SubscribeState::Handshaking {
            channels: Some(vec!["ch1".to_string()]),
            channel_groups: Some(vec!["gr1".to_string()])
        };
        "to not change on unexpected event"
    )]
    #[tokio::test]
    async fn transition_handshaking_state(
        init_state: SubscribeState,
        event: SubscribeEvent,
        target_state: SubscribeState,
    ) {
        let engine = event_engine(init_state.clone());
        assert_eq!(engine.current_state(), init_state);

        engine.process(&event);

        assert_eq!(engine.current_state(), target_state);
    }

    #[test_case(
        SubscribeState::HandshakeReconnecting {
            channels: Some(vec!["ch1".to_string()]),
            channel_groups: Some(vec!["gr1".to_string()]),
            attempts: 1,
<<<<<<< HEAD
            reason: PubNubError::Transport { details: "Test reason".to_string(), status: 500, },
        },
        SubscribeEvent::HandshakeReconnectFailure {
            reason: PubNubError::Transport { details: "Test reason on error".to_string(), status: 500, },
=======
            reason: PubNubError::Transport { details: "Test reason".to_string(), response: None, },
        },
        SubscribeEvent::HandshakeReconnectFailure {
            reason: PubNubError::Transport { details: "Test reason on error".to_string(), response: None, },
>>>>>>> d5787425
        },
        SubscribeState::HandshakeReconnecting {
            channels: Some(vec!["ch1".to_string()]),
            channel_groups: Some(vec!["gr1".to_string()]),
            attempts: 2,
<<<<<<< HEAD
            reason: PubNubError::Transport { details: "Test reason on error".to_string(), status: 500, },
=======
            reason: PubNubError::Transport { details: "Test reason on error".to_string(), response: None, },
>>>>>>> d5787425
        };
        "to handshake reconnecting on reconnect failure"
    )]
    #[test_case(
        SubscribeState::HandshakeReconnecting {
            channels: Some(vec!["ch1".to_string()]),
            channel_groups: Some(vec!["gr1".to_string()]),
            attempts: 1,
<<<<<<< HEAD
            reason: PubNubError::Transport { details: "Test reason".to_string(), status: 500, },
=======
            reason: PubNubError::Transport { details: "Test reason".to_string(), response: None, },
>>>>>>> d5787425
        },
        SubscribeEvent::SubscriptionChanged {
            channels: Some(vec!["ch2".to_string()]),
            channel_groups: Some(vec!["gr2".to_string()]),
        },
        SubscribeState::Handshaking {
            channels: Some(vec!["ch2".to_string()]),
            channel_groups: Some(vec!["gr2".to_string()]),
        };
        "to handshaking on subscription change"
    )]
    #[test_case(
        SubscribeState::HandshakeReconnecting {
            channels: Some(vec!["ch1".to_string()]),
            channel_groups: Some(vec!["gr1".to_string()]),
            attempts: 1,
<<<<<<< HEAD
            reason: PubNubError::Transport { details: "Test reason".to_string(), status: 500, },
=======
            reason: PubNubError::Transport { details: "Test reason".to_string(), response: None, },
>>>>>>> d5787425
        },
        SubscribeEvent::Disconnect,
        SubscribeState::HandshakeStopped {
            channels: Some(vec!["ch1".to_string()]),
            channel_groups: Some(vec!["gr1".to_string()]),
        };
        "to handshake stopped on disconnect"
    )]
    #[test_case(
        SubscribeState::HandshakeReconnecting {
            channels: Some(vec!["ch1".to_string()]),
            channel_groups: Some(vec!["gr1".to_string()]),
            attempts: 1,
<<<<<<< HEAD
            reason: PubNubError::Transport { details: "Test reason".to_string(), status: 500, },
        },
        SubscribeEvent::HandshakeReconnectGiveUp {
            reason: PubNubError::Transport { details: "Test give up reason".to_string(), status: 500, }
=======
            reason: PubNubError::Transport { details: "Test reason".to_string(), response: None, },
        },
        SubscribeEvent::HandshakeReconnectGiveUp {
            reason: PubNubError::Transport { details: "Test give up reason".to_string(), response: None, }
>>>>>>> d5787425
        },
        SubscribeState::HandshakeFailed {
            channels: Some(vec!["ch1".to_string()]),
            channel_groups: Some(vec!["gr1".to_string()]),
<<<<<<< HEAD
            reason: PubNubError::Transport { details: "Test give up reason".to_string(), status: 500, }
=======
            reason: PubNubError::Transport { details: "Test give up reason".to_string(), response: None, }
>>>>>>> d5787425
        };
        "to handshake failed on give up"
    )]
    #[test_case(
        SubscribeState::HandshakeReconnecting {
            channels: Some(vec!["ch1".to_string()]),
            channel_groups: Some(vec!["gr1".to_string()]),
            attempts: 1,
<<<<<<< HEAD
            reason: PubNubError::Transport { details: "Test reason".to_string(), status: 500, },
=======
            reason: PubNubError::Transport { details: "Test reason".to_string(), response: None, },
>>>>>>> d5787425
        },
        SubscribeEvent::HandshakeReconnectSuccess {
            cursor: SubscribeCursor { timetoken: "10".into(), region: 1 }
        },
        SubscribeState::Receiving {
            channels: Some(vec!["ch1".to_string()]),
            channel_groups: Some(vec!["gr1".to_string()]),
            cursor: SubscribeCursor { timetoken: "10".into(), region: 1 }
        };
        "to receiving on reconnect success"
    )]
    #[test_case(
        SubscribeState::HandshakeReconnecting {
            channels: Some(vec!["ch1".to_string()]),
            channel_groups: Some(vec!["gr1".to_string()]),
            attempts: 1,
<<<<<<< HEAD
            reason: PubNubError::Transport { details: "Test reason".to_string(), status: 500, },
=======
            reason: PubNubError::Transport { details: "Test reason".to_string(), response: None, },
>>>>>>> d5787425
        },
        SubscribeEvent::SubscriptionRestored {
            channels: Some(vec!["ch2".to_string()]),
            channel_groups: Some(vec!["gr2".to_string()]),
            cursor: SubscribeCursor { timetoken: "10".into(), region: 1 }
        },
        SubscribeState::Receiving {
            channels: Some(vec!["ch2".to_string()]),
            channel_groups: Some(vec!["gr2".to_string()]),
            cursor: SubscribeCursor { timetoken: "10".into(), region: 1 }
        };
        "to receiving on subscription restored"
    )]
    #[test_case(
        SubscribeState::HandshakeReconnecting {
            channels: Some(vec!["ch1".to_string()]),
            channel_groups: Some(vec!["gr1".to_string()]),
            attempts: 1,
<<<<<<< HEAD
            reason: PubNubError::Transport { details: "Test reason".to_string(), status: 500, },
=======
            reason: PubNubError::Transport { details: "Test reason".to_string(), response: None, },
>>>>>>> d5787425
        },
        SubscribeEvent::ReceiveSuccess {
            cursor: SubscribeCursor { timetoken: "10".into(), region: 1 },
            messages: vec![]
        },
        SubscribeState::HandshakeReconnecting {
            channels: Some(vec!["ch1".to_string()]),
            channel_groups: Some(vec!["gr1".to_string()]),
            attempts: 1,
<<<<<<< HEAD
            reason: PubNubError::Transport { details: "Test reason".to_string(), status: 500, },
=======
            reason: PubNubError::Transport { details: "Test reason".to_string(), response: None, },
>>>>>>> d5787425
        };
        "to not change on unexpected event"
    )]
    #[tokio::test]
    async fn transition_handshake_reconnecting_state(
        init_state: SubscribeState,
        event: SubscribeEvent,
        target_state: SubscribeState,
    ) {
        let engine = event_engine(init_state.clone());
        assert_eq!(engine.current_state(), init_state);

        engine.process(&event);

        assert_eq!(engine.current_state(), target_state);
    }

    #[test_case(
        SubscribeState::HandshakeFailed {
            channels: Some(vec!["ch1".to_string()]),
            channel_groups: Some(vec!["gr1".to_string()]),
<<<<<<< HEAD
            reason: PubNubError::Transport { details: "Test reason".to_string(), status: 500, },
=======
            reason: PubNubError::Transport { details: "Test reason".to_string(), response: None, },
>>>>>>> d5787425
        },
        SubscribeEvent::SubscriptionChanged {
            channels: Some(vec!["ch2".to_string()]),
            channel_groups: Some(vec!["gr2".to_string()]),
        },
        SubscribeState::Handshaking {
            channels: Some(vec!["ch2".to_string()]),
            channel_groups: Some(vec!["gr2".to_string()]),
        };
        "to handshaking on subscription changed"
    )]
    #[test_case(
        SubscribeState::HandshakeFailed {
            channels: Some(vec!["ch1".to_string()]),
            channel_groups: Some(vec!["gr1".to_string()]),
<<<<<<< HEAD
            reason: PubNubError::Transport { details: "Test reason".to_string(), status: 500, },
=======
            reason: PubNubError::Transport { details: "Test reason".to_string(), response: None, },
>>>>>>> d5787425
        },
        SubscribeEvent::Reconnect,
        SubscribeState::Handshaking {
            channels: Some(vec!["ch1".to_string()]),
            channel_groups: Some(vec!["gr1".to_string()]),
        };
        "to handshaking on reconnect"
    )]
    #[test_case(
        SubscribeState::HandshakeFailed {
            channels: Some(vec!["ch1".to_string()]),
            channel_groups: Some(vec!["gr1".to_string()]),
<<<<<<< HEAD
            reason: PubNubError::Transport { details: "Test reason".to_string(), status: 500, },
=======
            reason: PubNubError::Transport { details: "Test reason".to_string(), response: None, },
>>>>>>> d5787425
        },
        SubscribeEvent::SubscriptionRestored {
            channels: Some(vec!["ch2".to_string()]),
            channel_groups: Some(vec!["gr2".to_string()]),
            cursor: SubscribeCursor { timetoken: "10".into(), region: 1 }
        },
        SubscribeState::Receiving {
            channels: Some(vec!["ch2".to_string()]),
            channel_groups: Some(vec!["gr2".to_string()]),
            cursor: SubscribeCursor { timetoken: "10".into(), region: 1 }
        };
        "to receiving on subscription restored"
    )]
    #[test_case(
        SubscribeState::HandshakeFailed {
            channels: Some(vec!["ch1".to_string()]),
            channel_groups: Some(vec!["gr1".to_string()]),
<<<<<<< HEAD
            reason: PubNubError::Transport { details: "Test reason".to_string(), status: 500, },
=======
            reason: PubNubError::Transport { details: "Test reason".to_string(), response: None, },
>>>>>>> d5787425
        },
        SubscribeEvent::ReceiveSuccess {
            cursor: SubscribeCursor { timetoken: "10".into(), region: 1 },
            messages: vec![]
        },
        SubscribeState::HandshakeFailed {
            channels: Some(vec!["ch1".to_string()]),
            channel_groups: Some(vec!["gr1".to_string()]),
<<<<<<< HEAD
            reason: PubNubError::Transport { details: "Test reason".to_string(), status: 500, },
=======
            reason: PubNubError::Transport { details: "Test reason".to_string(), response: None, },
>>>>>>> d5787425
        };
        "to not change on unexpected event"
    )]
    #[tokio::test]
    async fn transition_handshake_failed_state(
        init_state: SubscribeState,
        event: SubscribeEvent,
        target_state: SubscribeState,
    ) {
        let engine = event_engine(init_state.clone());
        assert_eq!(engine.current_state(), init_state);

        engine.process(&event);

        assert_eq!(engine.current_state(), target_state);
    }

    #[test_case(
        SubscribeState::HandshakeStopped {
            channels: Some(vec!["ch1".to_string()]),
            channel_groups: Some(vec!["gr1".to_string()]),
        },
        SubscribeEvent::Reconnect,
        SubscribeState::Handshaking {
            channels: Some(vec!["ch1".to_string()]),
            channel_groups: Some(vec!["gr1".to_string()]),
        };
        "to handshaking on reconnect"
    )]
    #[test_case(
        SubscribeState::HandshakeStopped {
            channels: Some(vec!["ch1".to_string()]),
            channel_groups: Some(vec!["gr1".to_string()]),
        },
        SubscribeEvent::ReceiveSuccess {
            cursor: SubscribeCursor { timetoken: "10".into(), region: 1 },
            messages: vec![]
        },
        SubscribeState::HandshakeStopped {
            channels: Some(vec!["ch1".to_string()]),
            channel_groups: Some(vec!["gr1".to_string()]),
        };
        "to not change on unexpected event"
    )]
    #[tokio::test]
    async fn transition_handshake_stopped_state(
        init_state: SubscribeState,
        event: SubscribeEvent,
        target_state: SubscribeState,
    ) {
        let engine = event_engine(init_state.clone());
        assert_eq!(engine.current_state(), init_state);

        engine.process(&event);

        assert_eq!(engine.current_state(), target_state);
    }

    #[test_case(
        SubscribeState::Receiving {
            channels: Some(vec!["ch1".to_string()]),
            channel_groups: Some(vec!["gr1".to_string()]),
            cursor: SubscribeCursor { timetoken: "10".into(), region: 1 },
        },
        SubscribeEvent::SubscriptionChanged {
            channels: Some(vec!["ch2".to_string()]),
            channel_groups: Some(vec!["gr2".to_string()]),
        },
        SubscribeState::Receiving {
            channels: Some(vec!["ch2".to_string()]),
            channel_groups: Some(vec!["gr2".to_string()]),
            cursor: SubscribeCursor { timetoken: "10".into(), region: 1 },
        };
        "to receiving on subscription changed"
    )]
    #[test_case(
        SubscribeState::Receiving {
            channels: Some(vec!["ch1".to_string()]),
            channel_groups: Some(vec!["gr1".to_string()]),
            cursor: SubscribeCursor { timetoken: "10".into(), region: 1 },
        },
        SubscribeEvent::SubscriptionRestored {
            channels: Some(vec!["ch2".to_string()]),
            channel_groups: Some(vec!["gr2".to_string()]),
            cursor: SubscribeCursor { timetoken: "100".into(), region: 1 },
        },
        SubscribeState::Receiving {
            channels: Some(vec!["ch2".to_string()]),
            channel_groups: Some(vec!["gr2".to_string()]),
            cursor: SubscribeCursor { timetoken: "100".into(), region: 1 },
        };
        "to receiving on subscription restored"
    )]
    #[test_case(
        SubscribeState::Receiving {
            channels: Some(vec!["ch1".to_string()]),
            channel_groups: Some(vec!["gr1".to_string()]),
            cursor: SubscribeCursor { timetoken: "10".into(), region: 1 },
        },
        SubscribeEvent::ReceiveSuccess {
            cursor: SubscribeCursor { timetoken: "100".into(), region: 1 },
            messages: vec![]
        },
        SubscribeState::Receiving {
            channels: Some(vec!["ch1".to_string()]),
            channel_groups: Some(vec!["gr1".to_string()]),
            cursor: SubscribeCursor { timetoken: "100".into(), region: 1 },
        };
        "to receiving on receive success"
    )]
    #[test_case(
        SubscribeState::Receiving {
            channels: Some(vec!["ch1".to_string()]),
            channel_groups: Some(vec!["gr1".to_string()]),
            cursor: SubscribeCursor { timetoken: "10".into(), region: 1 },
        },
        SubscribeEvent::ReceiveFailure {
<<<<<<< HEAD
            reason: PubNubError::Transport { details: "Test reason".to_string(), status: 500, }
=======
            reason: PubNubError::Transport { details: "Test reason".to_string(), response: None, }
>>>>>>> d5787425
        },
        SubscribeState::ReceiveReconnecting {
            channels: Some(vec!["ch1".to_string()]),
            channel_groups: Some(vec!["gr1".to_string()]),
            cursor: SubscribeCursor { timetoken: "10".into(), region: 1 },
            attempts: 1,
<<<<<<< HEAD
            reason: PubNubError::Transport { details: "Test reason".to_string(), status: 500, }
=======
            reason: PubNubError::Transport { details: "Test reason".to_string(), response: None, }
>>>>>>> d5787425
        };
        "to receive reconnecting on receive failure"
    )]
    #[test_case(
        SubscribeState::Receiving {
            channels: Some(vec!["ch1".to_string()]),
            channel_groups: Some(vec!["gr1".to_string()]),
            cursor: SubscribeCursor { timetoken: "10".into(), region: 1 },
        },
        SubscribeEvent::Disconnect,
        SubscribeState::ReceiveStopped {
            channels: Some(vec!["ch1".to_string()]),
            channel_groups: Some(vec!["gr1".to_string()]),
            cursor: SubscribeCursor { timetoken: "10".into(), region: 1 },
        };
        "to receive stopped on disconnect"
    )]
    #[test_case(
        SubscribeState::Receiving {
            channels: Some(vec!["ch1".to_string()]),
            channel_groups: Some(vec!["gr1".to_string()]),
            cursor: SubscribeCursor { timetoken: "10".into(), region: 1 },
        },
        SubscribeEvent::HandshakeSuccess {
            cursor: SubscribeCursor { timetoken: "100".into(), region: 1 },
        },
        SubscribeState::Receiving {
            channels: Some(vec!["ch1".to_string()]),
            channel_groups: Some(vec!["gr1".to_string()]),
            cursor: SubscribeCursor { timetoken: "10".into(), region: 1 },
        };
        "to not change on unexpected event"
    )]
    #[tokio::test]
    async fn transition_receiving_state(
        init_state: SubscribeState,
        event: SubscribeEvent,
        target_state: SubscribeState,
    ) {
        let engine = event_engine(init_state.clone());
        assert_eq!(engine.current_state(), init_state);

        engine.process(&event);

        assert_eq!(engine.current_state(), target_state);
    }

    #[test_case(
        SubscribeState::ReceiveReconnecting {
            channels: Some(vec!["ch1".to_string()]),
            channel_groups: Some(vec!["gr1".to_string()]),
            cursor: SubscribeCursor { timetoken: "10".into(), region: 1 },
            attempts: 1,
<<<<<<< HEAD
            reason: PubNubError::Transport { details: "Test error".to_string(), status: 500, }
        },
        SubscribeEvent::ReceiveReconnectFailure {
            reason: PubNubError::Transport { details: "Test reconnect error".to_string(), status: 500, }
=======
            reason: PubNubError::Transport { details: "Test error".to_string(), response: None, }
        },
        SubscribeEvent::ReceiveReconnectFailure {
            reason: PubNubError::Transport { details: "Test reconnect error".to_string(), response: None, }
>>>>>>> d5787425
        },
        SubscribeState::ReceiveReconnecting {
            channels: Some(vec!["ch1".to_string()]),
            channel_groups: Some(vec!["gr1".to_string()]),
            cursor: SubscribeCursor { timetoken: "10".into(), region: 1 },
            attempts: 2,
<<<<<<< HEAD
            reason: PubNubError::Transport { details: "Test reconnect error".to_string(), status: 500, }
=======
            reason: PubNubError::Transport { details: "Test reconnect error".to_string(), response: None, }
>>>>>>> d5787425
        };
        "to receive reconnecting on reconnect failure"
    )]
    #[test_case(
        SubscribeState::ReceiveReconnecting {
            channels: Some(vec!["ch1".to_string()]),
            channel_groups: Some(vec!["gr1".to_string()]),
            cursor: SubscribeCursor { timetoken: "10".into(), region: 1 },
            attempts: 1,
<<<<<<< HEAD
            reason: PubNubError::Transport { details: "Test error".to_string(), status: 500, }
=======
            reason: PubNubError::Transport { details: "Test error".to_string(), response: None, }
>>>>>>> d5787425
        },
        SubscribeEvent::SubscriptionChanged {
            channels: Some(vec!["ch2".to_string()]),
            channel_groups: Some(vec!["gr2".to_string()]),
        },
        SubscribeState::Receiving {
            channels: Some(vec!["ch2".to_string()]),
            channel_groups: Some(vec!["gr2".to_string()]),
            cursor: SubscribeCursor { timetoken: "10".into(), region: 1 },
        };
        "to receiving on subscription changed"
    )]
    #[test_case(
        SubscribeState::ReceiveReconnecting {
            channels: Some(vec!["ch1".to_string()]),
            channel_groups: Some(vec!["gr1".to_string()]),
            cursor: SubscribeCursor { timetoken: "10".into(), region: 1 },
            attempts: 1,
<<<<<<< HEAD
            reason: PubNubError::Transport { details: "Test error".to_string(), status: 500, }
=======
            reason: PubNubError::Transport { details: "Test error".to_string(), response: None, }
>>>>>>> d5787425
        },
        SubscribeEvent::SubscriptionRestored {
            channels: Some(vec!["ch2".to_string()]),
            channel_groups: Some(vec!["gr2".to_string()]),
            cursor: SubscribeCursor { timetoken: "100".into(), region: 1 },
        },
        SubscribeState::Receiving {
            channels: Some(vec!["ch2".to_string()]),
            channel_groups: Some(vec!["gr2".to_string()]),
            cursor: SubscribeCursor { timetoken: "100".into(), region: 1 },
        };
        "to receiving on subscription restored"
    )]
    #[test_case(
        SubscribeState::ReceiveReconnecting {
            channels: Some(vec!["ch1".to_string()]),
            channel_groups: Some(vec!["gr1".to_string()]),
            cursor: SubscribeCursor { timetoken: "10".into(), region: 1 },
            attempts: 1,
<<<<<<< HEAD
            reason: PubNubError::Transport { details: "Test error".to_string(), status: 500, }
=======
            reason: PubNubError::Transport { details: "Test error".to_string(), response: None, }
>>>>>>> d5787425
        },
        SubscribeEvent::Disconnect,
        SubscribeState::ReceiveStopped {
            channels: Some(vec!["ch1".to_string()]),
            channel_groups: Some(vec!["gr1".to_string()]),
            cursor: SubscribeCursor { timetoken: "10".into(), region: 1 },
        };
        "to receive stopped on disconnect"
    )]
    #[test_case(
        SubscribeState::ReceiveReconnecting {
            channels: Some(vec!["ch1".to_string()]),
            channel_groups: Some(vec!["gr1".to_string()]),
            cursor: SubscribeCursor { timetoken: "10".into(), region: 1 },
            attempts: 1,
<<<<<<< HEAD
            reason: PubNubError::Transport { details: "Test error".to_string(), status: 500, }
        },
        SubscribeEvent::ReceiveReconnectGiveUp {
            reason: PubNubError::Transport { details: "Test give up error".to_string(), status: 500, }
=======
            reason: PubNubError::Transport { details: "Test error".to_string(), response: None, }
        },
        SubscribeEvent::ReceiveReconnectGiveUp {
            reason: PubNubError::Transport { details: "Test give up error".to_string(), response: None, }
>>>>>>> d5787425
        },
        SubscribeState::ReceiveFailed {
            channels: Some(vec!["ch1".to_string()]),
            channel_groups: Some(vec!["gr1".to_string()]),
            cursor: SubscribeCursor { timetoken: "10".into(), region: 1 },
<<<<<<< HEAD
            reason: PubNubError::Transport { details: "Test give up error".to_string(), status: 500, }
=======
            reason: PubNubError::Transport { details: "Test give up error".to_string(), response: None, }
>>>>>>> d5787425
        };
        "to receive failed on give up"
    )]
    #[test_case(
        SubscribeState::ReceiveReconnecting {
            channels: Some(vec!["ch1".to_string()]),
            channel_groups: Some(vec!["gr1".to_string()]),
            cursor: SubscribeCursor { timetoken: "10".into(), region: 1 },
            attempts: 1,
<<<<<<< HEAD
            reason: PubNubError::Transport { details: "Test error".to_string(), status: 500, }
=======
            reason: PubNubError::Transport { details: "Test error".to_string(), response: None, }
>>>>>>> d5787425
        },
        SubscribeEvent::HandshakeSuccess {
            cursor: SubscribeCursor { timetoken: "100".into(), region: 1 },
        },
        SubscribeState::ReceiveReconnecting {
            channels: Some(vec!["ch1".to_string()]),
            channel_groups: Some(vec!["gr1".to_string()]),
            cursor: SubscribeCursor { timetoken: "10".into(), region: 1 },
            attempts: 1,
<<<<<<< HEAD
            reason: PubNubError::Transport { details: "Test error".to_string(), status: 500, }
=======
            reason: PubNubError::Transport { details: "Test error".to_string(), response: None, }
>>>>>>> d5787425
        };
        "to not change on unexpected event"
    )]
    #[tokio::test]
    async fn transition_receiving_reconnecting_state(
        init_state: SubscribeState,
        event: SubscribeEvent,
        target_state: SubscribeState,
    ) {
        let engine = event_engine(init_state.clone());
        assert_eq!(engine.current_state(), init_state);

        engine.process(&event);

        assert_eq!(engine.current_state(), target_state);
    }

    #[test_case(
        SubscribeState::ReceiveFailed {
            channels: Some(vec!["ch1".to_string()]),
            channel_groups: Some(vec!["gr1".to_string()]),
            cursor: SubscribeCursor { timetoken: "10".into(), region: 1 },
<<<<<<< HEAD
            reason: PubNubError::Transport { details: "Test error".to_string(), status: 500, }
=======
            reason: PubNubError::Transport { details: "Test error".to_string(), response: None, }
>>>>>>> d5787425
        },
        SubscribeEvent::SubscriptionChanged {
            channels: Some(vec!["ch2".to_string()]),
            channel_groups: Some(vec!["gr2".to_string()]),
        },
        SubscribeState::Receiving {
            channels: Some(vec!["ch2".to_string()]),
            channel_groups: Some(vec!["gr2".to_string()]),
            cursor: SubscribeCursor { timetoken: "10".into(), region: 1 },
        };
        "to receiving on subscription changed"
    )]
    #[test_case(
        SubscribeState::ReceiveFailed {
            channels: Some(vec!["ch1".to_string()]),
            channel_groups: Some(vec!["gr1".to_string()]),
            cursor: SubscribeCursor { timetoken: "10".into(), region: 1 },
<<<<<<< HEAD
            reason: PubNubError::Transport { details: "Test error".to_string(), status: 500, }
=======
            reason: PubNubError::Transport { details: "Test error".to_string(), response: None, }
>>>>>>> d5787425
        },
        SubscribeEvent::SubscriptionRestored {
            channels: Some(vec!["ch2".to_string()]),
            channel_groups: Some(vec!["gr2".to_string()]),
            cursor: SubscribeCursor { timetoken: "100".into(), region: 1 },
        },
        SubscribeState::Receiving {
            channels: Some(vec!["ch2".to_string()]),
            channel_groups: Some(vec!["gr2".to_string()]),
            cursor: SubscribeCursor { timetoken: "100".into(), region: 1 },
        };
        "to receiving on subscription restored"
    )]
    #[test_case(
        SubscribeState::ReceiveFailed {
            channels: Some(vec!["ch1".to_string()]),
            channel_groups: Some(vec!["gr1".to_string()]),
            cursor: SubscribeCursor { timetoken: "10".into(), region: 1 },
<<<<<<< HEAD
            reason: PubNubError::Transport { details: "Test error".to_string(), status: 500, }
=======
            reason: PubNubError::Transport { details: "Test error".to_string(), response: None, }
>>>>>>> d5787425
        },
        SubscribeEvent::Reconnect,
        SubscribeState::Receiving {
            channels: Some(vec!["ch1".to_string()]),
            channel_groups: Some(vec!["gr1".to_string()]),
            cursor: SubscribeCursor { timetoken: "10".into(), region: 1 },
        };
        "to receiving on reconnect"
    )]
    #[test_case(
        SubscribeState::ReceiveFailed {
            channels: Some(vec!["ch1".to_string()]),
            channel_groups: Some(vec!["gr1".to_string()]),
            cursor: SubscribeCursor { timetoken: "10".into(), region: 1 },
<<<<<<< HEAD
            reason: PubNubError::Transport { details: "Test error".to_string(), status: 500, }
=======
            reason: PubNubError::Transport { details: "Test error".to_string(), response: None, }
>>>>>>> d5787425
        },
        SubscribeEvent::HandshakeSuccess {
            cursor: SubscribeCursor { timetoken: "100".into(), region: 1 }
        },
        SubscribeState::ReceiveFailed {
            channels: Some(vec!["ch1".to_string()]),
            channel_groups: Some(vec!["gr1".to_string()]),
            cursor: SubscribeCursor { timetoken: "10".into(), region: 1 },
<<<<<<< HEAD
            reason: PubNubError::Transport { details: "Test error".to_string(), status: 500, }
=======
            reason: PubNubError::Transport { details: "Test error".to_string(), response: None, }
>>>>>>> d5787425
        };
        "to not change on unexpected event"
    )]
    #[tokio::test]
    async fn transition_receive_failed_state(
        init_state: SubscribeState,
        event: SubscribeEvent,
        target_state: SubscribeState,
    ) {
        let engine = event_engine(init_state.clone());
        assert_eq!(engine.current_state(), init_state);

        engine.process(&event);

        assert_eq!(engine.current_state(), target_state);
    }
    #[test_case(
        SubscribeState::ReceiveStopped {
            channels: Some(vec!["ch1".to_string()]),
            channel_groups: Some(vec!["gr1".to_string()]),
            cursor: SubscribeCursor { timetoken: "10".into(), region: 1 },
        },
        SubscribeEvent::Reconnect,
        SubscribeState::Receiving {
            channels: Some(vec!["ch1".to_string()]),
            channel_groups: Some(vec!["gr1".to_string()]),
            cursor: SubscribeCursor { timetoken: "10".into(), region: 1 },
        };
        "to receiving on reconnect"
    )]
    #[test_case(
        SubscribeState::ReceiveStopped {
            channels: Some(vec!["ch1".to_string()]),
            channel_groups: Some(vec!["gr1".to_string()]),
            cursor: SubscribeCursor { timetoken: "10".into(), region: 1 },
        },
        SubscribeEvent::HandshakeSuccess {
            cursor: SubscribeCursor { timetoken: "100".into(), region: 1 }
        },
        SubscribeState::ReceiveStopped {
            channels: Some(vec!["ch1".to_string()]),
            channel_groups: Some(vec!["gr1".to_string()]),
            cursor: SubscribeCursor { timetoken: "10".into(), region: 1 },
        };
        "to not change on unexpected event"
    )]
    #[tokio::test]
    async fn transition_receive_stopped_state(
        init_state: SubscribeState,
        event: SubscribeEvent,
        target_state: SubscribeState,
    ) {
        let engine = event_engine(init_state.clone());
        assert_eq!(engine.current_state(), init_state);

        engine.process(&event);

        assert_eq!(engine.current_state(), target_state);
    }
}<|MERGE_RESOLUTION|>--- conflicted
+++ resolved
@@ -828,11 +828,7 @@
     #[test_case(
         SubscribeState::Unsubscribed,
         SubscribeEvent::ReceiveFailure {
-<<<<<<< HEAD
-            reason: PubNubError::Transport { details: "Test".to_string(), status: 500 }
-=======
             reason: PubNubError::Transport { details: "Test".to_string(), response: None }
->>>>>>> d5787425
         },
         SubscribeState::Unsubscribed;
         "to not change on unexpected event"
@@ -873,21 +869,13 @@
             channel_groups: Some(vec!["gr1".to_string()])
         },
         SubscribeEvent::HandshakeFailure {
-<<<<<<< HEAD
-            reason: PubNubError::Transport { details: "Test reason".to_string(), status: 500, },
-=======
             reason: PubNubError::Transport { details: "Test reason".to_string(), response: None, },
->>>>>>> d5787425
         },
         SubscribeState::HandshakeReconnecting {
             channels: Some(vec!["ch1".to_string()]),
             channel_groups: Some(vec!["gr1".to_string()]),
             attempts:  1,
-<<<<<<< HEAD
-            reason: PubNubError::Transport { details: "Test reason".to_string(), status: 500, },
-=======
             reason: PubNubError::Transport { details: "Test reason".to_string(), response: None, },
->>>>>>> d5787425
         };
         "to handshake reconnect on handshake failure"
     )]
@@ -941,11 +929,7 @@
             channel_groups: Some(vec!["gr1".to_string()])
         },
         SubscribeEvent::HandshakeReconnectGiveUp {
-<<<<<<< HEAD
-            reason: PubNubError::Transport { details: "Test reason".to_string(), status: 500, }
-=======
             reason: PubNubError::Transport { details: "Test reason".to_string(), response: None, }
->>>>>>> d5787425
         },
         SubscribeState::Handshaking {
             channels: Some(vec!["ch1".to_string()]),
@@ -972,27 +956,16 @@
             channels: Some(vec!["ch1".to_string()]),
             channel_groups: Some(vec!["gr1".to_string()]),
             attempts: 1,
-<<<<<<< HEAD
-            reason: PubNubError::Transport { details: "Test reason".to_string(), status: 500, },
-        },
-        SubscribeEvent::HandshakeReconnectFailure {
-            reason: PubNubError::Transport { details: "Test reason on error".to_string(), status: 500, },
-=======
             reason: PubNubError::Transport { details: "Test reason".to_string(), response: None, },
         },
         SubscribeEvent::HandshakeReconnectFailure {
             reason: PubNubError::Transport { details: "Test reason on error".to_string(), response: None, },
->>>>>>> d5787425
         },
         SubscribeState::HandshakeReconnecting {
             channels: Some(vec!["ch1".to_string()]),
             channel_groups: Some(vec!["gr1".to_string()]),
             attempts: 2,
-<<<<<<< HEAD
-            reason: PubNubError::Transport { details: "Test reason on error".to_string(), status: 500, },
-=======
             reason: PubNubError::Transport { details: "Test reason on error".to_string(), response: None, },
->>>>>>> d5787425
         };
         "to handshake reconnecting on reconnect failure"
     )]
@@ -1001,11 +974,7 @@
             channels: Some(vec!["ch1".to_string()]),
             channel_groups: Some(vec!["gr1".to_string()]),
             attempts: 1,
-<<<<<<< HEAD
-            reason: PubNubError::Transport { details: "Test reason".to_string(), status: 500, },
-=======
             reason: PubNubError::Transport { details: "Test reason".to_string(), response: None, },
->>>>>>> d5787425
         },
         SubscribeEvent::SubscriptionChanged {
             channels: Some(vec!["ch2".to_string()]),
@@ -1022,11 +991,7 @@
             channels: Some(vec!["ch1".to_string()]),
             channel_groups: Some(vec!["gr1".to_string()]),
             attempts: 1,
-<<<<<<< HEAD
-            reason: PubNubError::Transport { details: "Test reason".to_string(), status: 500, },
-=======
             reason: PubNubError::Transport { details: "Test reason".to_string(), response: None, },
->>>>>>> d5787425
         },
         SubscribeEvent::Disconnect,
         SubscribeState::HandshakeStopped {
@@ -1040,26 +1005,15 @@
             channels: Some(vec!["ch1".to_string()]),
             channel_groups: Some(vec!["gr1".to_string()]),
             attempts: 1,
-<<<<<<< HEAD
-            reason: PubNubError::Transport { details: "Test reason".to_string(), status: 500, },
-        },
-        SubscribeEvent::HandshakeReconnectGiveUp {
-            reason: PubNubError::Transport { details: "Test give up reason".to_string(), status: 500, }
-=======
             reason: PubNubError::Transport { details: "Test reason".to_string(), response: None, },
         },
         SubscribeEvent::HandshakeReconnectGiveUp {
             reason: PubNubError::Transport { details: "Test give up reason".to_string(), response: None, }
->>>>>>> d5787425
         },
         SubscribeState::HandshakeFailed {
             channels: Some(vec!["ch1".to_string()]),
             channel_groups: Some(vec!["gr1".to_string()]),
-<<<<<<< HEAD
-            reason: PubNubError::Transport { details: "Test give up reason".to_string(), status: 500, }
-=======
             reason: PubNubError::Transport { details: "Test give up reason".to_string(), response: None, }
->>>>>>> d5787425
         };
         "to handshake failed on give up"
     )]
@@ -1068,11 +1022,7 @@
             channels: Some(vec!["ch1".to_string()]),
             channel_groups: Some(vec!["gr1".to_string()]),
             attempts: 1,
-<<<<<<< HEAD
-            reason: PubNubError::Transport { details: "Test reason".to_string(), status: 500, },
-=======
             reason: PubNubError::Transport { details: "Test reason".to_string(), response: None, },
->>>>>>> d5787425
         },
         SubscribeEvent::HandshakeReconnectSuccess {
             cursor: SubscribeCursor { timetoken: "10".into(), region: 1 }
@@ -1089,11 +1039,7 @@
             channels: Some(vec!["ch1".to_string()]),
             channel_groups: Some(vec!["gr1".to_string()]),
             attempts: 1,
-<<<<<<< HEAD
-            reason: PubNubError::Transport { details: "Test reason".to_string(), status: 500, },
-=======
             reason: PubNubError::Transport { details: "Test reason".to_string(), response: None, },
->>>>>>> d5787425
         },
         SubscribeEvent::SubscriptionRestored {
             channels: Some(vec!["ch2".to_string()]),
@@ -1112,11 +1058,7 @@
             channels: Some(vec!["ch1".to_string()]),
             channel_groups: Some(vec!["gr1".to_string()]),
             attempts: 1,
-<<<<<<< HEAD
-            reason: PubNubError::Transport { details: "Test reason".to_string(), status: 500, },
-=======
             reason: PubNubError::Transport { details: "Test reason".to_string(), response: None, },
->>>>>>> d5787425
         },
         SubscribeEvent::ReceiveSuccess {
             cursor: SubscribeCursor { timetoken: "10".into(), region: 1 },
@@ -1126,11 +1068,7 @@
             channels: Some(vec!["ch1".to_string()]),
             channel_groups: Some(vec!["gr1".to_string()]),
             attempts: 1,
-<<<<<<< HEAD
-            reason: PubNubError::Transport { details: "Test reason".to_string(), status: 500, },
-=======
             reason: PubNubError::Transport { details: "Test reason".to_string(), response: None, },
->>>>>>> d5787425
         };
         "to not change on unexpected event"
     )]
@@ -1152,11 +1090,7 @@
         SubscribeState::HandshakeFailed {
             channels: Some(vec!["ch1".to_string()]),
             channel_groups: Some(vec!["gr1".to_string()]),
-<<<<<<< HEAD
-            reason: PubNubError::Transport { details: "Test reason".to_string(), status: 500, },
-=======
             reason: PubNubError::Transport { details: "Test reason".to_string(), response: None, },
->>>>>>> d5787425
         },
         SubscribeEvent::SubscriptionChanged {
             channels: Some(vec!["ch2".to_string()]),
@@ -1172,11 +1106,7 @@
         SubscribeState::HandshakeFailed {
             channels: Some(vec!["ch1".to_string()]),
             channel_groups: Some(vec!["gr1".to_string()]),
-<<<<<<< HEAD
-            reason: PubNubError::Transport { details: "Test reason".to_string(), status: 500, },
-=======
             reason: PubNubError::Transport { details: "Test reason".to_string(), response: None, },
->>>>>>> d5787425
         },
         SubscribeEvent::Reconnect,
         SubscribeState::Handshaking {
@@ -1189,11 +1119,7 @@
         SubscribeState::HandshakeFailed {
             channels: Some(vec!["ch1".to_string()]),
             channel_groups: Some(vec!["gr1".to_string()]),
-<<<<<<< HEAD
-            reason: PubNubError::Transport { details: "Test reason".to_string(), status: 500, },
-=======
             reason: PubNubError::Transport { details: "Test reason".to_string(), response: None, },
->>>>>>> d5787425
         },
         SubscribeEvent::SubscriptionRestored {
             channels: Some(vec!["ch2".to_string()]),
@@ -1211,11 +1137,7 @@
         SubscribeState::HandshakeFailed {
             channels: Some(vec!["ch1".to_string()]),
             channel_groups: Some(vec!["gr1".to_string()]),
-<<<<<<< HEAD
-            reason: PubNubError::Transport { details: "Test reason".to_string(), status: 500, },
-=======
             reason: PubNubError::Transport { details: "Test reason".to_string(), response: None, },
->>>>>>> d5787425
         },
         SubscribeEvent::ReceiveSuccess {
             cursor: SubscribeCursor { timetoken: "10".into(), region: 1 },
@@ -1224,11 +1146,7 @@
         SubscribeState::HandshakeFailed {
             channels: Some(vec!["ch1".to_string()]),
             channel_groups: Some(vec!["gr1".to_string()]),
-<<<<<<< HEAD
-            reason: PubNubError::Transport { details: "Test reason".to_string(), status: 500, },
-=======
             reason: PubNubError::Transport { details: "Test reason".to_string(), response: None, },
->>>>>>> d5787425
         };
         "to not change on unexpected event"
     )]
@@ -1346,22 +1264,14 @@
             cursor: SubscribeCursor { timetoken: "10".into(), region: 1 },
         },
         SubscribeEvent::ReceiveFailure {
-<<<<<<< HEAD
-            reason: PubNubError::Transport { details: "Test reason".to_string(), status: 500, }
-=======
             reason: PubNubError::Transport { details: "Test reason".to_string(), response: None, }
->>>>>>> d5787425
         },
         SubscribeState::ReceiveReconnecting {
             channels: Some(vec!["ch1".to_string()]),
             channel_groups: Some(vec!["gr1".to_string()]),
             cursor: SubscribeCursor { timetoken: "10".into(), region: 1 },
             attempts: 1,
-<<<<<<< HEAD
-            reason: PubNubError::Transport { details: "Test reason".to_string(), status: 500, }
-=======
             reason: PubNubError::Transport { details: "Test reason".to_string(), response: None, }
->>>>>>> d5787425
         };
         "to receive reconnecting on receive failure"
     )]
@@ -1415,28 +1325,17 @@
             channel_groups: Some(vec!["gr1".to_string()]),
             cursor: SubscribeCursor { timetoken: "10".into(), region: 1 },
             attempts: 1,
-<<<<<<< HEAD
-            reason: PubNubError::Transport { details: "Test error".to_string(), status: 500, }
-        },
-        SubscribeEvent::ReceiveReconnectFailure {
-            reason: PubNubError::Transport { details: "Test reconnect error".to_string(), status: 500, }
-=======
             reason: PubNubError::Transport { details: "Test error".to_string(), response: None, }
         },
         SubscribeEvent::ReceiveReconnectFailure {
             reason: PubNubError::Transport { details: "Test reconnect error".to_string(), response: None, }
->>>>>>> d5787425
         },
         SubscribeState::ReceiveReconnecting {
             channels: Some(vec!["ch1".to_string()]),
             channel_groups: Some(vec!["gr1".to_string()]),
             cursor: SubscribeCursor { timetoken: "10".into(), region: 1 },
             attempts: 2,
-<<<<<<< HEAD
-            reason: PubNubError::Transport { details: "Test reconnect error".to_string(), status: 500, }
-=======
             reason: PubNubError::Transport { details: "Test reconnect error".to_string(), response: None, }
->>>>>>> d5787425
         };
         "to receive reconnecting on reconnect failure"
     )]
@@ -1446,11 +1345,7 @@
             channel_groups: Some(vec!["gr1".to_string()]),
             cursor: SubscribeCursor { timetoken: "10".into(), region: 1 },
             attempts: 1,
-<<<<<<< HEAD
-            reason: PubNubError::Transport { details: "Test error".to_string(), status: 500, }
-=======
             reason: PubNubError::Transport { details: "Test error".to_string(), response: None, }
->>>>>>> d5787425
         },
         SubscribeEvent::SubscriptionChanged {
             channels: Some(vec!["ch2".to_string()]),
@@ -1469,11 +1364,7 @@
             channel_groups: Some(vec!["gr1".to_string()]),
             cursor: SubscribeCursor { timetoken: "10".into(), region: 1 },
             attempts: 1,
-<<<<<<< HEAD
-            reason: PubNubError::Transport { details: "Test error".to_string(), status: 500, }
-=======
             reason: PubNubError::Transport { details: "Test error".to_string(), response: None, }
->>>>>>> d5787425
         },
         SubscribeEvent::SubscriptionRestored {
             channels: Some(vec!["ch2".to_string()]),
@@ -1493,11 +1384,7 @@
             channel_groups: Some(vec!["gr1".to_string()]),
             cursor: SubscribeCursor { timetoken: "10".into(), region: 1 },
             attempts: 1,
-<<<<<<< HEAD
-            reason: PubNubError::Transport { details: "Test error".to_string(), status: 500, }
-=======
             reason: PubNubError::Transport { details: "Test error".to_string(), response: None, }
->>>>>>> d5787425
         },
         SubscribeEvent::Disconnect,
         SubscribeState::ReceiveStopped {
@@ -1513,27 +1400,16 @@
             channel_groups: Some(vec!["gr1".to_string()]),
             cursor: SubscribeCursor { timetoken: "10".into(), region: 1 },
             attempts: 1,
-<<<<<<< HEAD
-            reason: PubNubError::Transport { details: "Test error".to_string(), status: 500, }
-        },
-        SubscribeEvent::ReceiveReconnectGiveUp {
-            reason: PubNubError::Transport { details: "Test give up error".to_string(), status: 500, }
-=======
             reason: PubNubError::Transport { details: "Test error".to_string(), response: None, }
         },
         SubscribeEvent::ReceiveReconnectGiveUp {
             reason: PubNubError::Transport { details: "Test give up error".to_string(), response: None, }
->>>>>>> d5787425
         },
         SubscribeState::ReceiveFailed {
             channels: Some(vec!["ch1".to_string()]),
             channel_groups: Some(vec!["gr1".to_string()]),
             cursor: SubscribeCursor { timetoken: "10".into(), region: 1 },
-<<<<<<< HEAD
-            reason: PubNubError::Transport { details: "Test give up error".to_string(), status: 500, }
-=======
             reason: PubNubError::Transport { details: "Test give up error".to_string(), response: None, }
->>>>>>> d5787425
         };
         "to receive failed on give up"
     )]
@@ -1543,11 +1419,7 @@
             channel_groups: Some(vec!["gr1".to_string()]),
             cursor: SubscribeCursor { timetoken: "10".into(), region: 1 },
             attempts: 1,
-<<<<<<< HEAD
-            reason: PubNubError::Transport { details: "Test error".to_string(), status: 500, }
-=======
             reason: PubNubError::Transport { details: "Test error".to_string(), response: None, }
->>>>>>> d5787425
         },
         SubscribeEvent::HandshakeSuccess {
             cursor: SubscribeCursor { timetoken: "100".into(), region: 1 },
@@ -1557,11 +1429,7 @@
             channel_groups: Some(vec!["gr1".to_string()]),
             cursor: SubscribeCursor { timetoken: "10".into(), region: 1 },
             attempts: 1,
-<<<<<<< HEAD
-            reason: PubNubError::Transport { details: "Test error".to_string(), status: 500, }
-=======
             reason: PubNubError::Transport { details: "Test error".to_string(), response: None, }
->>>>>>> d5787425
         };
         "to not change on unexpected event"
     )]
@@ -1584,11 +1452,7 @@
             channels: Some(vec!["ch1".to_string()]),
             channel_groups: Some(vec!["gr1".to_string()]),
             cursor: SubscribeCursor { timetoken: "10".into(), region: 1 },
-<<<<<<< HEAD
-            reason: PubNubError::Transport { details: "Test error".to_string(), status: 500, }
-=======
             reason: PubNubError::Transport { details: "Test error".to_string(), response: None, }
->>>>>>> d5787425
         },
         SubscribeEvent::SubscriptionChanged {
             channels: Some(vec!["ch2".to_string()]),
@@ -1606,11 +1470,7 @@
             channels: Some(vec!["ch1".to_string()]),
             channel_groups: Some(vec!["gr1".to_string()]),
             cursor: SubscribeCursor { timetoken: "10".into(), region: 1 },
-<<<<<<< HEAD
-            reason: PubNubError::Transport { details: "Test error".to_string(), status: 500, }
-=======
             reason: PubNubError::Transport { details: "Test error".to_string(), response: None, }
->>>>>>> d5787425
         },
         SubscribeEvent::SubscriptionRestored {
             channels: Some(vec!["ch2".to_string()]),
@@ -1629,11 +1489,7 @@
             channels: Some(vec!["ch1".to_string()]),
             channel_groups: Some(vec!["gr1".to_string()]),
             cursor: SubscribeCursor { timetoken: "10".into(), region: 1 },
-<<<<<<< HEAD
-            reason: PubNubError::Transport { details: "Test error".to_string(), status: 500, }
-=======
             reason: PubNubError::Transport { details: "Test error".to_string(), response: None, }
->>>>>>> d5787425
         },
         SubscribeEvent::Reconnect,
         SubscribeState::Receiving {
@@ -1648,11 +1504,7 @@
             channels: Some(vec!["ch1".to_string()]),
             channel_groups: Some(vec!["gr1".to_string()]),
             cursor: SubscribeCursor { timetoken: "10".into(), region: 1 },
-<<<<<<< HEAD
-            reason: PubNubError::Transport { details: "Test error".to_string(), status: 500, }
-=======
             reason: PubNubError::Transport { details: "Test error".to_string(), response: None, }
->>>>>>> d5787425
         },
         SubscribeEvent::HandshakeSuccess {
             cursor: SubscribeCursor { timetoken: "100".into(), region: 1 }
@@ -1661,11 +1513,7 @@
             channels: Some(vec!["ch1".to_string()]),
             channel_groups: Some(vec!["gr1".to_string()]),
             cursor: SubscribeCursor { timetoken: "10".into(), region: 1 },
-<<<<<<< HEAD
-            reason: PubNubError::Transport { details: "Test error".to_string(), status: 500, }
-=======
             reason: PubNubError::Transport { details: "Test error".to_string(), response: None, }
->>>>>>> d5787425
         };
         "to not change on unexpected event"
     )]
