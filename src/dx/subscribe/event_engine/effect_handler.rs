use async_channel::Sender;

use crate::core::RequestRetryPolicy;
use crate::{
<<<<<<< HEAD
    core::event_engine::EffectHandler,
    dx::subscribe::event_engine::{
        effects::{EmitMessagesEffectExecutor, EmitStatusEffectExecutor, SubscribeEffectExecutor},
        SubscribeEffect, SubscribeEffectInvocation,
    },
    lib::{
        alloc::{string::String, sync::Arc},
        core::fmt::{Debug, Formatter, Result},
=======
    core::{event_engine::EffectHandler, PubNubError},
    dx::subscribe::{
        event_engine::{SubscribeEffect, SubscribeEffectInvocation},
        SubscribeCursor, SubscribeStatus,
>>>>>>> 3de77c6b
    },
};

<<<<<<< HEAD
=======
use super::SubscribeEvent;

pub(crate) type HandshakeFunction = fn(
    channels: &Option<Vec<String>>,
    channel_groups: &Option<Vec<String>>,
    attempt: u8,
    reason: Option<PubNubError>,
) -> Result<Vec<SubscribeEvent>, PubNubError>;

pub(crate) type ReceiveFunction = fn(
    channels: &Option<Vec<String>>,
    channel_groups: &Option<Vec<String>>,
    cursor: &SubscribeCursor,
    attempt: u8,
    reason: Option<PubNubError>,
) -> Result<Vec<SubscribeEvent>, PubNubError>;

pub(crate) type EmitFunction = fn(data: EmitData) -> Result<(), PubNubError>;

/// Data emitted by subscription.
///
/// This data is emitted by subscription and is used to create subscription
/// events.
pub(crate) enum EmitData {
    /// Status emitted by subscription.
    SubscribeStatus(SubscribeStatus),

    /// Messages emitted by subscription.
    /// TODO: Replace String with Message type
    Messages(Vec<String>),
}

>>>>>>> 3de77c6b
/// Subscription effect handler.
///
/// Handler responsible for effects implementation and creation in response on
/// effect invocation.
#[allow(dead_code)]
pub(crate) struct SubscribeEffectHandler {
    /// Subscribe call function pointer.
    subscribe_call: Arc<SubscribeEffectExecutor>,

    /// Emit status function pointer.
    emit_status: Arc<EmitStatusEffectExecutor>,

    /// Emit messages function pointer.
    emit_messages: Arc<EmitMessagesEffectExecutor>,

<<<<<<< HEAD
    /// Retry policy.
    retry_policy: RequestRetryPolicy,

    /// Cancellation channel.
    cancellation_channel: Sender<String>,
=======
    /// Receive updates function pointer.
    receive: ReceiveFunction,

    /// Emit data function pointer.
    emit: EmitFunction,
>>>>>>> 3de77c6b
}

impl SubscribeEffectHandler {
    /// Create subscribe event handler.
    #[allow(dead_code)]
<<<<<<< HEAD
    pub fn new(
        subscribe_call: Arc<SubscribeEffectExecutor>,
        emit_status: Arc<EmitStatusEffectExecutor>,
        emit_messages: Arc<EmitMessagesEffectExecutor>,
        retry_policy: RequestRetryPolicy,
        cancellation_channel: Sender<String>,
    ) -> Self {
        SubscribeEffectHandler {
            subscribe_call,
            emit_status,
            emit_messages,
            retry_policy,
            cancellation_channel,
=======
    pub fn new(handshake: HandshakeFunction, receive: ReceiveFunction, emit: EmitFunction) -> Self {
        SubscribeEffectHandler {
            handshake,
            receive,
            emit,
>>>>>>> 3de77c6b
        }
    }
}

impl EffectHandler<SubscribeEffectInvocation, SubscribeEffect> for SubscribeEffectHandler {
    fn create(&self, invocation: &SubscribeEffectInvocation) -> Option<SubscribeEffect> {
        match invocation {
            SubscribeEffectInvocation::Handshake {
                channels,
                channel_groups,
            } => Some(SubscribeEffect::Handshake {
                channels: channels.clone(),
                channel_groups: channel_groups.clone(),
                executor: self.subscribe_call.clone(),
                cancellation_channel: self.cancellation_channel.clone(),
            }),
            SubscribeEffectInvocation::HandshakeReconnect {
                channels,
                channel_groups,
                attempts,
                reason,
            } => Some(SubscribeEffect::HandshakeReconnect {
                channels: channels.clone(),
                channel_groups: channel_groups.clone(),
                attempts: *attempts,
                reason: reason.clone(),
                retry_policy: self.retry_policy.clone(),
                executor: self.subscribe_call.clone(),
                cancellation_channel: self.cancellation_channel.clone(),
            }),
            SubscribeEffectInvocation::Receive {
                channels,
                channel_groups,
                cursor,
            } => Some(SubscribeEffect::Receive {
                channels: channels.clone(),
                channel_groups: channel_groups.clone(),
                cursor: cursor.clone(),
                executor: self.subscribe_call.clone(),
                cancellation_channel: self.cancellation_channel.clone(),
            }),
            SubscribeEffectInvocation::ReceiveReconnect {
                channels,
                channel_groups,
                cursor,
                attempts,
                reason,
            } => Some(SubscribeEffect::ReceiveReconnect {
                channels: channels.clone(),
                channel_groups: channel_groups.clone(),
                cursor: cursor.clone(),
                attempts: *attempts,
                reason: reason.clone(),
                retry_policy: self.retry_policy.clone(),
                executor: self.subscribe_call.clone(),
                cancellation_channel: self.cancellation_channel.clone(),
            }),
            SubscribeEffectInvocation::EmitStatus(status) => Some(SubscribeEffect::EmitStatus {
                status: status.clone(),
                executor: self.emit_status.clone(),
            }),
<<<<<<< HEAD
            SubscribeEffectInvocation::EmitMessages(messages) => {
                Some(SubscribeEffect::EmitMessages {
                    updates: messages.clone(),
                    executor: self.emit_messages.clone(),
=======
            SubscribeEffectInvocation::EmitStatus(status) => {
                // TODO: Provide emit status effect
                Some(SubscribeEffect::EmitStatus {
                    status: *status,
                    executor: self.emit,
                })
            }
            SubscribeEffectInvocation::EmitMessages(messages) => {
                // TODO: Provide emit messages effect
                Some(SubscribeEffect::EmitMessages {
                    messages: messages.clone(),
                    executor: self.emit,
>>>>>>> 3de77c6b
                })
            }
            _ => None,
        }
    }
}

impl Debug for SubscribeEffectHandler {
    fn fmt(&self, f: &mut Formatter<'_>) -> Result {
        write!(f, "SubscribeEffectHandler {{}}")
    }
}<|MERGE_RESOLUTION|>--- conflicted
+++ resolved
@@ -2,7 +2,6 @@
 
 use crate::core::RequestRetryPolicy;
 use crate::{
-<<<<<<< HEAD
     core::event_engine::EffectHandler,
     dx::subscribe::event_engine::{
         effects::{EmitMessagesEffectExecutor, EmitStatusEffectExecutor, SubscribeEffectExecutor},
@@ -11,50 +10,9 @@
     lib::{
         alloc::{string::String, sync::Arc},
         core::fmt::{Debug, Formatter, Result},
-=======
-    core::{event_engine::EffectHandler, PubNubError},
-    dx::subscribe::{
-        event_engine::{SubscribeEffect, SubscribeEffectInvocation},
-        SubscribeCursor, SubscribeStatus,
->>>>>>> 3de77c6b
     },
 };
 
-<<<<<<< HEAD
-=======
-use super::SubscribeEvent;
-
-pub(crate) type HandshakeFunction = fn(
-    channels: &Option<Vec<String>>,
-    channel_groups: &Option<Vec<String>>,
-    attempt: u8,
-    reason: Option<PubNubError>,
-) -> Result<Vec<SubscribeEvent>, PubNubError>;
-
-pub(crate) type ReceiveFunction = fn(
-    channels: &Option<Vec<String>>,
-    channel_groups: &Option<Vec<String>>,
-    cursor: &SubscribeCursor,
-    attempt: u8,
-    reason: Option<PubNubError>,
-) -> Result<Vec<SubscribeEvent>, PubNubError>;
-
-pub(crate) type EmitFunction = fn(data: EmitData) -> Result<(), PubNubError>;
-
-/// Data emitted by subscription.
-///
-/// This data is emitted by subscription and is used to create subscription
-/// events.
-pub(crate) enum EmitData {
-    /// Status emitted by subscription.
-    SubscribeStatus(SubscribeStatus),
-
-    /// Messages emitted by subscription.
-    /// TODO: Replace String with Message type
-    Messages(Vec<String>),
-}
-
->>>>>>> 3de77c6b
 /// Subscription effect handler.
 ///
 /// Handler responsible for effects implementation and creation in response on
@@ -70,25 +28,16 @@
     /// Emit messages function pointer.
     emit_messages: Arc<EmitMessagesEffectExecutor>,
 
-<<<<<<< HEAD
     /// Retry policy.
     retry_policy: RequestRetryPolicy,
 
     /// Cancellation channel.
     cancellation_channel: Sender<String>,
-=======
-    /// Receive updates function pointer.
-    receive: ReceiveFunction,
-
-    /// Emit data function pointer.
-    emit: EmitFunction,
->>>>>>> 3de77c6b
 }
 
 impl SubscribeEffectHandler {
     /// Create subscribe event handler.
     #[allow(dead_code)]
-<<<<<<< HEAD
     pub fn new(
         subscribe_call: Arc<SubscribeEffectExecutor>,
         emit_status: Arc<EmitStatusEffectExecutor>,
@@ -102,13 +51,6 @@
             emit_messages,
             retry_policy,
             cancellation_channel,
-=======
-    pub fn new(handshake: HandshakeFunction, receive: ReceiveFunction, emit: EmitFunction) -> Self {
-        SubscribeEffectHandler {
-            handshake,
-            receive,
-            emit,
->>>>>>> 3de77c6b
         }
     }
 }
@@ -170,25 +112,10 @@
                 status: status.clone(),
                 executor: self.emit_status.clone(),
             }),
-<<<<<<< HEAD
             SubscribeEffectInvocation::EmitMessages(messages) => {
                 Some(SubscribeEffect::EmitMessages {
                     updates: messages.clone(),
                     executor: self.emit_messages.clone(),
-=======
-            SubscribeEffectInvocation::EmitStatus(status) => {
-                // TODO: Provide emit status effect
-                Some(SubscribeEffect::EmitStatus {
-                    status: *status,
-                    executor: self.emit,
-                })
-            }
-            SubscribeEffectInvocation::EmitMessages(messages) => {
-                // TODO: Provide emit messages effect
-                Some(SubscribeEffect::EmitMessages {
-                    messages: messages.clone(),
-                    executor: self.emit,
->>>>>>> 3de77c6b
                 })
             }
             _ => None,
