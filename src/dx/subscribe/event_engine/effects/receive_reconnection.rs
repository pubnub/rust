use crate::{
    core::{PubNubError, RequestRetryPolicy},
    dx::subscribe::{
        event_engine::{effects::SubscribeEffectExecutor, SubscribeEvent},
        SubscribeCursor, SubscriptionParams,
    },
    lib::alloc::{string::String, sync::Arc, vec, vec::Vec},
};
use futures::TryFutureExt;
use log::info;

#[allow(clippy::too_many_arguments)]
pub(crate) async fn execute(
    channels: &Option<Vec<String>>,
    channel_groups: &Option<Vec<String>>,
    cursor: &SubscribeCursor,
    attempt: u8,
    reason: PubNubError,
    effect_id: &str,
    retry_policy: &RequestRetryPolicy,
    executor: &Arc<SubscribeEffectExecutor>,
) -> Vec<SubscribeEvent> {
<<<<<<< HEAD
=======
    if !retry_policy.retriable(&attempt, Some(&reason)) {
        return vec![SubscribeEvent::ReceiveReconnectGiveUp { reason }];
    }

>>>>>>> d5787425
    info!(
        "Receive reconnection at {:?} for\nchannels: {:?}\nchannel groups: {:?}",
        cursor.timetoken,
        channels.as_ref().unwrap_or(&Vec::new()),
        channel_groups.as_ref().unwrap_or(&Vec::new()),
    );
<<<<<<< HEAD
    let _retry_policy = retry_policy.clone();

    // TODO: If retriable (`std` environment) we need to delay next call to the PubNub.
=======
>>>>>>> d5787425

    executor(SubscriptionParams {
        channels,
        channel_groups,
        cursor: Some(cursor),
        attempt,
        reason: Some(reason),
        effect_id,
    })
    .map_ok_or_else(
        |error| {
            log::debug!("Receive reconnection error: {:?}", error);

<<<<<<< HEAD
            match error {
                PubNubError::Transport { status, .. } | PubNubError::API { status, .. }
                    if !retry_policy.retriable(attempt, status) =>
                {
                    vec![SubscribeEvent::ReceiveReconnectGiveUp { reason: error }]
                }
                _ if !matches!(error, PubNubError::EffectCanceled)
                    && !retry_policy.retriable(attempt, 500) =>
                {
                    vec![SubscribeEvent::ReceiveReconnectGiveUp { reason: error }]
                }
                _ if !matches!(error, PubNubError::EffectCanceled) => {
                    vec![SubscribeEvent::ReceiveReconnectFailure { reason: error }]
                }
                _ => vec![],
            }
=======
            (!matches!(error, PubNubError::EffectCanceled))
                .then(|| vec![SubscribeEvent::ReceiveReconnectFailure { reason: error }])
                .unwrap_or(vec![])
>>>>>>> d5787425
        },
        |subscribe_result| {
            vec![SubscribeEvent::ReceiveReconnectSuccess {
                cursor: subscribe_result.cursor,
                messages: subscribe_result.messages,
            }]
        },
    )
    .await
}

#[cfg(test)]
mod should {
    use super::*;
<<<<<<< HEAD
    use crate::{core::PubNubError, dx::subscribe::result::SubscribeResult};
=======
    use crate::{
        core::{PubNubError, TransportResponse},
        dx::subscribe::result::SubscribeResult,
        lib::alloc::boxed::Box,
    };
>>>>>>> d5787425
    use futures::FutureExt;

    #[tokio::test]
    async fn receive_reconnect() {
        let mock_receive_function: Arc<SubscribeEffectExecutor> = Arc::new(move |params| {
            assert_eq!(params.channels, &Some(vec!["ch1".to_string()]));
            assert_eq!(params.channel_groups, &Some(vec!["cg1".to_string()]));
            assert_eq!(params.attempt, 10);
            assert_eq!(
                params.reason,
                Some(PubNubError::Transport {
                    details: "test".into(),
<<<<<<< HEAD
                    status: 500
=======
                    response: Some(Box::new(TransportResponse {
                        status: 500,
                        ..Default::default()
                    })),
>>>>>>> d5787425
                })
            );
            assert_eq!(params.cursor, Some(&Default::default()));
            assert_eq!(params.effect_id, "id");

            async move {
                Ok(SubscribeResult {
                    cursor: Default::default(),
                    messages: vec![],
                })
            }
            .boxed()
        });

        let result = execute(
            &Some(vec!["ch1".to_string()]),
            &Some(vec!["cg1".to_string()]),
            &Default::default(),
            10,
            PubNubError::Transport {
                details: "test".into(),
<<<<<<< HEAD
                status: 500,
=======
                response: Some(Box::new(TransportResponse {
                    status: 500,
                    ..Default::default()
                })),
>>>>>>> d5787425
            },
            "id",
            &RequestRetryPolicy::None,
            &mock_receive_function,
        )
        .await;

        assert!(!result.is_empty());
        assert!(matches!(
            result.first().unwrap(),
            SubscribeEvent::ReceiveReconnectSuccess { .. }
        ));
    }

    #[tokio::test]
    async fn return_receive_reconnect_failure_event_on_err() {
        let mock_receive_function: Arc<SubscribeEffectExecutor> = Arc::new(move |_| {
            async move {
                Err(PubNubError::Transport {
                    details: "test".into(),
<<<<<<< HEAD
                    status: 500,
=======
                    response: Some(Box::new(TransportResponse {
                        status: 500,
                        ..Default::default()
                    })),
>>>>>>> d5787425
                })
            }
            .boxed()
        });

        let result = execute(
            &Some(vec!["ch1".to_string()]),
            &Some(vec!["cg1".to_string()]),
            &Default::default(),
            10,
            PubNubError::Transport {
                details: "test".into(),
<<<<<<< HEAD
                status: 500,
            },
            "id",
            &RequestRetryPolicy::None,
=======
                response: Some(Box::new(TransportResponse {
                    status: 500,
                    ..Default::default()
                })),
            },
            "id",
            &RequestRetryPolicy::Linear {
                delay: 0,
                max_retry: 1,
            },
>>>>>>> d5787425
            &mock_receive_function,
        )
        .await;

        assert!(!result.is_empty());
        assert!(matches!(
            result.first().unwrap(),
            SubscribeEvent::ReceiveReconnectGiveUp { .. }
        ));
    }
}<|MERGE_RESOLUTION|>--- conflicted
+++ resolved
@@ -20,25 +20,16 @@
     retry_policy: &RequestRetryPolicy,
     executor: &Arc<SubscribeEffectExecutor>,
 ) -> Vec<SubscribeEvent> {
-<<<<<<< HEAD
-=======
     if !retry_policy.retriable(&attempt, Some(&reason)) {
         return vec![SubscribeEvent::ReceiveReconnectGiveUp { reason }];
     }
 
->>>>>>> d5787425
     info!(
         "Receive reconnection at {:?} for\nchannels: {:?}\nchannel groups: {:?}",
         cursor.timetoken,
         channels.as_ref().unwrap_or(&Vec::new()),
         channel_groups.as_ref().unwrap_or(&Vec::new()),
     );
-<<<<<<< HEAD
-    let _retry_policy = retry_policy.clone();
-
-    // TODO: If retriable (`std` environment) we need to delay next call to the PubNub.
-=======
->>>>>>> d5787425
 
     executor(SubscriptionParams {
         channels,
@@ -52,28 +43,9 @@
         |error| {
             log::debug!("Receive reconnection error: {:?}", error);
 
-<<<<<<< HEAD
-            match error {
-                PubNubError::Transport { status, .. } | PubNubError::API { status, .. }
-                    if !retry_policy.retriable(attempt, status) =>
-                {
-                    vec![SubscribeEvent::ReceiveReconnectGiveUp { reason: error }]
-                }
-                _ if !matches!(error, PubNubError::EffectCanceled)
-                    && !retry_policy.retriable(attempt, 500) =>
-                {
-                    vec![SubscribeEvent::ReceiveReconnectGiveUp { reason: error }]
-                }
-                _ if !matches!(error, PubNubError::EffectCanceled) => {
-                    vec![SubscribeEvent::ReceiveReconnectFailure { reason: error }]
-                }
-                _ => vec![],
-            }
-=======
             (!matches!(error, PubNubError::EffectCanceled))
                 .then(|| vec![SubscribeEvent::ReceiveReconnectFailure { reason: error }])
                 .unwrap_or(vec![])
->>>>>>> d5787425
         },
         |subscribe_result| {
             vec![SubscribeEvent::ReceiveReconnectSuccess {
@@ -88,15 +60,11 @@
 #[cfg(test)]
 mod should {
     use super::*;
-<<<<<<< HEAD
-    use crate::{core::PubNubError, dx::subscribe::result::SubscribeResult};
-=======
     use crate::{
         core::{PubNubError, TransportResponse},
         dx::subscribe::result::SubscribeResult,
         lib::alloc::boxed::Box,
     };
->>>>>>> d5787425
     use futures::FutureExt;
 
     #[tokio::test]
@@ -109,14 +77,10 @@
                 params.reason,
                 Some(PubNubError::Transport {
                     details: "test".into(),
-<<<<<<< HEAD
-                    status: 500
-=======
                     response: Some(Box::new(TransportResponse {
                         status: 500,
                         ..Default::default()
                     })),
->>>>>>> d5787425
                 })
             );
             assert_eq!(params.cursor, Some(&Default::default()));
@@ -138,14 +102,10 @@
             10,
             PubNubError::Transport {
                 details: "test".into(),
-<<<<<<< HEAD
-                status: 500,
-=======
                 response: Some(Box::new(TransportResponse {
                     status: 500,
                     ..Default::default()
                 })),
->>>>>>> d5787425
             },
             "id",
             &RequestRetryPolicy::None,
@@ -166,14 +126,10 @@
             async move {
                 Err(PubNubError::Transport {
                     details: "test".into(),
-<<<<<<< HEAD
-                    status: 500,
-=======
                     response: Some(Box::new(TransportResponse {
                         status: 500,
                         ..Default::default()
                     })),
->>>>>>> d5787425
                 })
             }
             .boxed()
@@ -186,12 +142,6 @@
             10,
             PubNubError::Transport {
                 details: "test".into(),
-<<<<<<< HEAD
-                status: 500,
-            },
-            "id",
-            &RequestRetryPolicy::None,
-=======
                 response: Some(Box::new(TransportResponse {
                     status: 500,
                     ..Default::default()
@@ -202,7 +152,6 @@
                 delay: 0,
                 max_retry: 1,
             },
->>>>>>> d5787425
             &mock_receive_function,
         )
         .await;
