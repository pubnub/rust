--- conflicted
+++ resolved
@@ -13,14 +13,7 @@
 use async_channel::Sender;
 use futures::future::BoxFuture;
 
-<<<<<<< HEAD
-mod emit_messagess;
-=======
-use super::effect_handler::EmitFunction;
-use super::{HandshakeFunction, ReceiveFunction};
-
 mod emit_messages;
->>>>>>> 3de77c6b
 mod emit_status;
 mod handshake;
 mod handshake_reconnection;
@@ -173,7 +166,6 @@
 
     /// Status change notification effect invocation.
     EmitStatus {
-<<<<<<< HEAD
         /// Status which should be emitted.
         status: SubscribeStatus,
 
@@ -181,22 +173,10 @@
         ///
         /// Function which will be used to execute receive updates.
         executor: Arc<EmitStatusEffectExecutor>,
-=======
-        /// Current subscription status.
-        ///
-        /// Used to notify about subscription status changes.
-        status: SubscribeStatus,
-
-        /// Emiting function.
-        ///
-        /// Function which will be used to emit subscription status changes.
-        executor: EmitFunction,
->>>>>>> 3de77c6b
     },
 
     /// Received updates notification effect invocation.
     EmitMessages {
-<<<<<<< HEAD
         /// Updates which should be emitted.
         updates: Vec<Update>,
 
@@ -204,17 +184,6 @@
         ///
         /// Function which will be used to execute receive updates.
         executor: Arc<EmitMessagesEffectExecutor>,
-=======
-        /// Received Messages
-        ///
-        /// Messages ready to be emitted to the user.
-        messages: Vec<String>,
-
-        /// Emiting function.
-        ///
-        /// Function which will be used to emit subscription status changes.
-        executor: EmitFunction,
->>>>>>> 3de77c6b
     },
 }
 
@@ -333,7 +302,6 @@
                 reason,
                 retry_policy,
                 executor,
-<<<<<<< HEAD
                 ..
             } => {
                 receive_reconnection::execute(
@@ -347,27 +315,12 @@
                     executor,
                 )
                 .await
-=======
-            } => receive_reconnection::execute(
-                channels,
-                channel_groups,
-                cursor,
-                *attempts,
-                reason.clone(), // TODO: Does run function need to borrow self? Or we can consume it?
-                *executor,
-            ),
-            SubscribeEffect::EmitStatus { status, executor } => {
-                emit_status::execute(*status, *executor)
-            }
-            SubscribeEffect::EmitMessages { messages, executor } => {
-                emit_messages::execute(messages, *executor)
->>>>>>> 3de77c6b
             }
             SubscribeEffect::EmitStatus { status, executor } => {
                 emit_status::execute(status.clone(), executor).await
             }
             SubscribeEffect::EmitMessages { updates, executor } => {
-                emit_messagess::execute(updates.clone(), executor).await
+                emit_messages::execute(updates.clone(), executor).await
             }
         }
     }
