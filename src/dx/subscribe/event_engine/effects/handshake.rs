use crate::{
    dx::subscribe::{
        event_engine::{effects::SubscribeEffectExecutor, SubscribeEvent},
        SubscriptionParams,
    },
    lib::alloc::{string::String, sync::Arc, vec, vec::Vec},
};
use futures::TryFutureExt;
use log::info;

pub(super) async fn execute(
    channels: &Option<Vec<String>>,
    channel_groups: &Option<Vec<String>>,
    effect_id: &str,
    executor: &Arc<SubscribeEffectExecutor>,
) -> Vec<SubscribeEvent> {
    info!(
        "Handshake for\nchannels: {:?}\nchannel groups: {:?}",
        channels.as_ref().unwrap_or(&Vec::new()),
        channel_groups.as_ref().unwrap_or(&Vec::new())
    );

    executor(SubscriptionParams {
        channels,
        channel_groups,
        cursor: None,
        attempt: 0,
        reason: None,
        effect_id,
    })
    .map_ok_or_else(
        |error| {
            log::error!("Handshake error: {:?}", error);
            vec![SubscribeEvent::HandshakeFailure { reason: error }]
        },
        |subscribe_result| {
            vec![SubscribeEvent::HandshakeSuccess {
                cursor: subscribe_result.cursor,
            }]
        },
    )
    .await
}

#[cfg(test)]
mod should {
    use super::*;
    use crate::{core::PubNubError, dx::subscribe::SubscribeResult};
    use futures::FutureExt;

    #[tokio::test]
    async fn initialize_handshake_for_first_attempt() {
        let mock_handshake_function: Arc<SubscribeEffectExecutor> = Arc::new(move |params| {
            assert_eq!(params.channels, &Some(vec!["ch1".to_string()]));
            assert_eq!(params.channel_groups, &Some(vec!["cg1".to_string()]));
            assert_eq!(params.attempt, 0);
            assert_eq!(params.cursor, None);
            assert_eq!(params.reason, None);
            assert_eq!(params.effect_id, "id");

            async move {
                Ok(SubscribeResult {
                    cursor: Default::default(),
                    messages: vec![],
                })
            }
            .boxed()
        });

        let result = execute(
            &Some(vec!["ch1".to_string()]),
            &Some(vec!["cg1".to_string()]),
            "id",
            &mock_handshake_function,
        )
        .await;

        assert!(!result.is_empty());
        assert!(matches!(
            result.first().unwrap(),
            SubscribeEvent::HandshakeSuccess { .. }
        ));
    }

    #[tokio::test]
    async fn return_handshake_failure_event_on_err() {
        let mock_handshake_function: Arc<SubscribeEffectExecutor> = Arc::new(move |_| {
            async move {
                Err(PubNubError::Transport {
                    details: "test".into(),
<<<<<<< HEAD
                    status: 500,
=======
                    response: None,
>>>>>>> d5787425
                })
            }
            .boxed()
        });

        let result = execute(
            &Some(vec!["ch1".to_string()]),
            &Some(vec!["cg1".to_string()]),
            "id",
            &mock_handshake_function,
        )
        .await;

        assert!(!result.is_empty());
        assert!(matches!(
            result.first().unwrap(),
            SubscribeEvent::HandshakeFailure { .. }
        ));
    }
}<|MERGE_RESOLUTION|>--- conflicted
+++ resolved
@@ -88,11 +88,7 @@
             async move {
                 Err(PubNubError::Transport {
                     details: "test".into(),
-<<<<<<< HEAD
-                    status: 500,
-=======
                     response: None,
->>>>>>> d5787425
                 })
             }
             .boxed()
