//! Subscriptions' manager.
//!
//! This module contains manager which is responsible for tracking and updating
//! active subscription streams.

<<<<<<< HEAD
=======
use super::event_engine::SubscribeEvent;
use crate::subscribe::SubscribeCursor;
>>>>>>> 6410b36d
use crate::{
    dx::subscribe::{
        event_engine::{event::SubscribeEvent, SubscribeEventEngine},
        result::Update,
        subscription::Subscription,
        SubscribeStatus,
    },
    lib::alloc::{sync::Arc, vec::Vec},
};

/// Active subscriptions manager.
///
/// [`PubNubClient`] allows to have multiple [`subscription`] objects which will
/// be used to deliver real-time updates on channels and groups specified during
/// [`subscribe`] method call.
///
/// [`subscription`]: crate::Subscription
/// [`PubNubClient`]: crate::PubNubClient
#[derive(Debug)]
#[allow(dead_code)]
pub(crate) struct SubscriptionManager {
    /// Subscription event engine.
    ///
    /// State machine which is responsible for subscription loop maintenance.
    subscribe_event_engine: Arc<SubscribeEventEngine>,

    /// List of registered subscribers.
    ///
    /// List of subscribers which will receive real-time updates.
    subscribers: Vec<Subscription>,
}

#[allow(dead_code)]
impl SubscriptionManager {
    pub fn new(subscribe_event_engine: Arc<SubscribeEventEngine>) -> Self {
        Self {
            subscribe_event_engine,
            subscribers: Default::default(),
        }
    }

    pub fn notify_new_status(&self, status: &SubscribeStatus) {
        self.subscribers.iter().for_each(|subscription| {
            subscription.handle_status(status.clone());
        });
    }

    pub fn notify_new_messages(&self, messages: Vec<Update>) {
        self.subscribers.iter().for_each(|subscription| {
            subscription.handle_messages(&messages);
        });
    }

    pub fn register(&mut self, subscription: Subscription) {
        let cursor = subscription.cursor;
        self.subscribers.push(subscription);

        if let Some(cursor) = cursor {
            self.restore_subscription(cursor);
        } else {
            self.change_subscription();
        }
    }

    pub fn unregister(&mut self, subscription: Subscription) {
        if let Some(position) = self
            .subscribers
            .iter()
            .position(|val| val.id.eq(&subscription.id))
        {
            self.subscribers.swap_remove(position);
        }

        self.change_subscription();
    }

    fn change_subscription(&self) {
        let channels = self
            .subscribers
            .iter()
            .flat_map(|val| val.channels.iter())
            .cloned()
            .collect::<Vec<_>>();

        let channel_groups = self
            .subscribers
            .iter()
            .flat_map(|val| val.channel_groups.iter())
            .cloned()
            .collect::<Vec<_>>();

        self.subscribe_event_engine
            .process(&SubscribeEvent::SubscriptionChanged {
                channels: (!channels.is_empty()).then_some(channels),
                channel_groups: (!channel_groups.is_empty()).then_some(channel_groups),
            });
    }

    fn restore_subscription(&self, cursor: u64) {
        let channels = self
            .subscribers
            .iter()
            .flat_map(|val| val.channels.iter())
            .cloned()
            .collect::<Vec<_>>();

        let channel_groups = self
            .subscribers
            .iter()
            .flat_map(|val| val.channel_groups.iter())
            .cloned()
            .collect::<Vec<_>>();

        self.subscribe_event_engine
            .process(&SubscribeEvent::SubscriptionRestored {
                channels: (!channels.is_empty()).then_some(channels),
                channel_groups: (!channel_groups.is_empty()).then_some(channel_groups),
                cursor: SubscribeCursor {
                    timetoken: cursor.to_string(),
                    region: 0,
                },
            });
    }
}

#[cfg(test)]
mod should {
    use super::*;
    use crate::{
        core::RequestRetryPolicy,
        dx::subscribe::{
            event_engine::{SubscribeEffectHandler, SubscribeState},
            result::SubscribeResult,
            subscription::SubscriptionBuilder,
            types::Message,
        },
        lib::alloc::sync::Arc,
        providers::futures_tokio::RuntimeTokio,
    };
    use spin::RwLock;

    #[allow(dead_code)]
    fn event_engine() -> Arc<SubscribeEventEngine> {
        let (cancel_tx, _) = async_channel::bounded(1);

        SubscribeEventEngine::new(
            SubscribeEffectHandler::new(
                Arc::new(move |_| {
                    Box::pin(async move {
                        Ok(SubscribeResult {
                            cursor: Default::default(),
                            messages: Default::default(),
                        })
                    })
                }),
                Arc::new(|_| {
                    // Do nothing yet
                }),
                Arc::new(Box::new(|_| {
                    // Do nothing yet
                })),
                RequestRetryPolicy::None,
                cancel_tx,
            ),
            SubscribeState::Unsubscribed,
            RuntimeTokio,
        )
    }

    #[tokio::test]
    async fn register_subscription() {
        let mut manager = SubscriptionManager::new(event_engine());
        let dummy_manager = SubscriptionManager::new(event_engine());

        let subscription = SubscriptionBuilder {
            subscription: Some(Arc::new(RwLock::new(Some(dummy_manager)))),
            ..Default::default()
        }
        .channels(["test".into()])
        .execute()
        .unwrap();

        manager.register(subscription);

        assert_eq!(manager.subscribers.len(), 1);
    }

    #[tokio::test]
    async fn unregister_subscription() {
        let mut manager = SubscriptionManager::new(event_engine());
        let dummy_manager = SubscriptionManager::new(event_engine());

        let subscription = SubscriptionBuilder {
            subscription: Some(Arc::new(RwLock::new(Some(dummy_manager)))),
            ..Default::default()
        }
        .channels(["test".into()])
        .execute()
        .unwrap();

        manager.register(subscription.clone());
        manager.unregister(subscription);

        assert_eq!(manager.subscribers.len(), 0);
    }

    #[tokio::test]
    async fn notify_subscription_about_statuses() {
        let mut manager = SubscriptionManager::new(event_engine());
        let dummy_manager = SubscriptionManager::new(event_engine());

        let subscription = SubscriptionBuilder {
            subscription: Some(Arc::new(RwLock::new(Some(dummy_manager)))),
            ..Default::default()
        }
        .channels(["test".into()])
        .execute()
        .unwrap();

        manager.register(subscription.clone());
        manager.notify_new_status(&SubscribeStatus::Connected);

        use futures::StreamExt;
        assert_eq!(
            subscription
                .status_stream()
                .next()
                .await
                .iter()
                .next()
                .unwrap(),
            &SubscribeStatus::Connected
        );
    }

    #[tokio::test]
    async fn notify_subscription_about_updates() {
        let mut manager = SubscriptionManager::new(event_engine());
        let dummy_manager = SubscriptionManager::new(event_engine());

        let subscription = SubscriptionBuilder {
            subscription: Some(Arc::new(RwLock::new(Some(dummy_manager)))),
            ..Default::default()
        }
        .channels(["test".into()])
        .execute()
        .unwrap();

        manager.register(subscription.clone());

        manager.notify_new_messages(vec![Update::Message(Message {
            channel: "test".into(),
            ..Default::default()
        })]);

        use futures::StreamExt;
        assert!(subscription.message_stream().next().await.is_some());
    }
}<|MERGE_RESOLUTION|>--- conflicted
+++ resolved
@@ -3,19 +3,18 @@
 //! This module contains manager which is responsible for tracking and updating
 //! active subscription streams.
 
-<<<<<<< HEAD
-=======
-use super::event_engine::SubscribeEvent;
-use crate::subscribe::SubscribeCursor;
->>>>>>> 6410b36d
+use crate::subscribe::event_engine::SubscribeInput;
 use crate::{
     dx::subscribe::{
         event_engine::{event::SubscribeEvent, SubscribeEventEngine},
         result::Update,
         subscription::Subscription,
-        SubscribeStatus,
+        SubscribeCursor, SubscribeStatus,
     },
-    lib::alloc::{sync::Arc, vec::Vec},
+    lib::{
+        alloc::{sync::Arc, vec::Vec},
+        core::ops::{Deref, DerefMut},
+    },
 };
 
 /// Active subscriptions manager.
@@ -29,10 +28,58 @@
 #[derive(Debug)]
 #[allow(dead_code)]
 pub(crate) struct SubscriptionManager {
+    pub(crate) inner: Arc<SubscriptionManagerRef>,
+}
+
+#[allow(dead_code)]
+impl SubscriptionManager {
+    pub fn new(event_engine: Arc<SubscribeEventEngine>) -> Self {
+        Self {
+            inner: Arc::new(SubscriptionManagerRef {
+                event_engine,
+                subscribers: Default::default(),
+            }),
+        }
+    }
+}
+
+impl Deref for SubscriptionManager {
+    type Target = SubscriptionManagerRef;
+
+    fn deref(&self) -> &Self::Target {
+        &self.inner
+    }
+}
+
+impl DerefMut for SubscriptionManager {
+    fn deref_mut(&mut self) -> &mut Self::Target {
+        Arc::get_mut(&mut self.inner).expect("Presence configuration is not unique.")
+    }
+}
+
+impl Clone for SubscriptionManager {
+    fn clone(&self) -> Self {
+        Self {
+            inner: self.inner.clone(),
+        }
+    }
+}
+
+/// Active subscriptions manager.
+///
+/// [`PubNubClient`] allows to have multiple [`subscription`] objects which will
+/// be used to deliver real-time updates on channels and groups specified during
+/// [`subscribe`] method call.
+///
+/// [`subscription`]: crate::Subscription
+/// [`PubNubClient`]: crate::PubNubClient
+#[derive(Debug)]
+#[allow(dead_code)]
+pub(crate) struct SubscriptionManagerRef {
     /// Subscription event engine.
     ///
     /// State machine which is responsible for subscription loop maintenance.
-    subscribe_event_engine: Arc<SubscribeEventEngine>,
+    event_engine: Arc<SubscribeEventEngine>,
 
     /// List of registered subscribers.
     ///
@@ -40,15 +87,7 @@
     subscribers: Vec<Subscription>,
 }
 
-#[allow(dead_code)]
-impl SubscriptionManager {
-    pub fn new(subscribe_event_engine: Arc<SubscribeEventEngine>) -> Self {
-        Self {
-            subscribe_event_engine,
-            subscribers: Default::default(),
-        }
-    }
-
+impl SubscriptionManagerRef {
     pub fn notify_new_status(&self, status: &SubscribeStatus) {
         self.subscribers.iter().for_each(|subscription| {
             subscription.handle_status(status.clone());
@@ -85,46 +124,34 @@
     }
 
     fn change_subscription(&self) {
-        let channels = self
-            .subscribers
-            .iter()
-            .flat_map(|val| val.channels.iter())
-            .cloned()
-            .collect::<Vec<_>>();
-
-        let channel_groups = self
-            .subscribers
-            .iter()
-            .flat_map(|val| val.channel_groups.iter())
-            .cloned()
-            .collect::<Vec<_>>();
-
-        self.subscribe_event_engine
+        let inputs = self.subscribers.iter().fold(
+            SubscribeInput::new(&None, &None),
+            |mut input, subscription| {
+                input += subscription.input.clone();
+                input
+            },
+        );
+
+        self.event_engine
             .process(&SubscribeEvent::SubscriptionChanged {
-                channels: (!channels.is_empty()).then_some(channels),
-                channel_groups: (!channel_groups.is_empty()).then_some(channel_groups),
+                channels: inputs.channels(),
+                channel_groups: inputs.channel_groups(),
             });
     }
 
     fn restore_subscription(&self, cursor: u64) {
-        let channels = self
-            .subscribers
-            .iter()
-            .flat_map(|val| val.channels.iter())
-            .cloned()
-            .collect::<Vec<_>>();
-
-        let channel_groups = self
-            .subscribers
-            .iter()
-            .flat_map(|val| val.channel_groups.iter())
-            .cloned()
-            .collect::<Vec<_>>();
-
-        self.subscribe_event_engine
+        let inputs = self.subscribers.iter().fold(
+            SubscribeInput::new(&None, &None),
+            |mut input, subscription| {
+                input += subscription.input.clone();
+                input
+            },
+        );
+
+        self.event_engine
             .process(&SubscribeEvent::SubscriptionRestored {
-                channels: (!channels.is_empty()).then_some(channels),
-                channel_groups: (!channel_groups.is_empty()).then_some(channel_groups),
+                channels: inputs.channels(),
+                channel_groups: inputs.channel_groups(),
                 cursor: SubscribeCursor {
                     timetoken: cursor.to_string(),
                     region: 0,
