//! Subscribe module.
//!
//! Allows subscribe to real-time updates from channels and groups.

#[cfg(feature = "std")]
pub(crate) mod event_engine;
#[cfg(feature = "std")]
use event_engine::{SubscribeEffectHandler, SubscribeState};

<<<<<<< HEAD
#[cfg(feature = "std")]
use futures::{future::BoxFuture, FutureExt};
=======
use event_engine::{SubscribeEffectHandler, SubscribeState};

use futures::{
    future::{ready, BoxFuture},
    FutureExt,
};
>>>>>>> d5787425

#[cfg(feature = "serde")]
use crate::providers::deserialization_serde::SerdeDeserializer;

pub use result::{SubscribeResponseBody, Update};
pub mod result;

#[doc(inline)]
pub use types::{
    File, MessageAction, Object, Presence, SubscribeCursor, SubscribeMessageType, SubscribeStatus,
    SubscribeStreamEvent,
};
pub mod types;

use crate::{
<<<<<<< HEAD
    core::{blocking, PubNubError, Transport},
=======
    core::{event_engine::EventEngine, runtime::Runtime, PubNubError, Transport},
>>>>>>> d5787425
    dx::{pubnub_client::PubNubClientInstance, subscribe::result::SubscribeResult},
    lib::alloc::{borrow::ToOwned, boxed::Box, string::String, sync::Arc, vec::Vec},
};

<<<<<<< HEAD
#[cfg(feature = "std")]
use crate::core::{event_engine::EventEngine, runtime::Runtime};

#[cfg(feature = "std")]
pub(crate) use subscription_manager::SubscriptionManager;
#[cfg(feature = "std")]
pub(crate) mod subscription_manager;

#[cfg(feature = "std")]
pub(crate) use subscription_configuration::{
    SubscriptionConfiguration, SubscriptionConfigurationRef,
};
#[cfg(feature = "std")]
=======
pub(crate) use subscription_manager::SubscriptionManager;
pub(crate) mod subscription_manager;

pub(crate) use subscription_configuration::{
    SubscriptionConfiguration, SubscriptionConfigurationRef,
};
>>>>>>> d5787425
pub(crate) mod subscription_configuration;

#[doc(inline)]
pub use builders::*;
pub mod builders;

<<<<<<< HEAD
#[cfg(feature = "std")]
#[doc(inline)]
use cancel::CancellationTask;
#[cfg(feature = "std")]
mod cancel;

use self::raw::RawSubscriptionBuilder;
=======
#[doc(inline)]
use cancel::CancellationTask;
mod cancel;

#[derive(Clone)]
>>>>>>> d5787425
pub(crate) struct SubscriptionParams<'execution> {
    channels: &'execution Option<Vec<String>>,
    channel_groups: &'execution Option<Vec<String>>,
    cursor: Option<&'execution SubscribeCursor>,
    attempt: u8,
    reason: Option<PubNubError>,
    effect_id: &'execution str,
}

<<<<<<< HEAD
#[cfg(feature = "std")]
=======
>>>>>>> d5787425
impl<T> PubNubClientInstance<T>
where
    T: Transport + Send + 'static,
{
    /// Create subscription listener.
    ///
    /// Listeners configure [`PubNubClient`] to receive real-time updates for
    /// specified list of channels and groups.
    ///
    /// ```no_run // Starts listening for real-time updates
    /// use futures::StreamExt;
    /// use pubnub::dx::subscribe::{SubscribeStreamEvent, Update};
    ///
    /// # #[tokio::main]
    /// # async fn main() -> Result<(), Box<dyn std::error::Error>> {
    /// # use pubnub::{Keyset, PubNubClientBuilder};
    /// #
    /// #   let client = PubNubClientBuilder::with_reqwest_transport()
    /// #      .with_keyset(Keyset {
    /// #          subscribe_key: "demo",
    /// #          publish_key: Some("demo"),
    /// #          secret_key: None,
    /// #      })
    /// #      .with_user_id("user_id")
    /// #      .build()?;
    /// client
    ///     .subscribe()
    ///     .channels(["hello".into(), "world".into()].to_vec())
    ///     .execute()?
    ///     .stream()
    ///     .for_each(|event| async move {
    ///         match event {
    ///             SubscribeStreamEvent::Update(update) => println!("update: {:?}", update),
    ///             SubscribeStreamEvent::Status(status) => println!("status: {:?}", status),
    ///         }
    ///     })
    ///     .await;
    /// # Ok(())
    /// # }
    ///
    /// ```
    ///
    /// For more examples see our [examples directory](https://github.com/pubnub/rust/tree/master/examples).
    ///
    /// Instance of [`SubscriptionBuilder`] returned.
    /// [`PubNubClient`]: crate::PubNubClient
    #[cfg(all(feature = "tokio", feature = "serde"))]
    pub fn subscribe(&self) -> SubscriptionBuilder {
        use crate::providers::futures_tokio::TokioRuntime;

        self.subscribe_with_runtime(TokioRuntime)
    }

    /// Create subscription listener.
    ///
    /// Listeners configure [`PubNubClient`] to receive real-time updates for
    /// specified list of channels and groups.
    ///
    /// ```no_run // Starts listening for real-time updates
    /// use futures::StreamExt;
    /// use pubnub::dx::subscribe::{SubscribeStreamEvent, Update};
    ///
    /// # #[tokio::main]
    /// # async fn main() -> Result<(), Box<dyn std::error::Error>> {
    /// # use pubnub::{Keyset, PubNubClientBuilder};
    /// #
    /// #   let client = PubNubClientBuilder::with_reqwest_transport()
    /// #      .with_keyset(Keyset {
    /// #          subscribe_key: "demo",
    /// #          publish_key: Some("demo"),
    /// #          secret_key: None,
    /// #      })
    /// #      .with_user_id("user_id")
    /// #      .build()?;
    /// client
    ///     .subscribe()
    ///     .channels(["hello".into(), "world".into()].to_vec())
    ///     .execute()?
    ///     .stream()
    ///     .for_each(|event| async move {
    ///         match event {
    ///             SubscribeStreamEvent::Update(update) => println!("update: {:?}", update),
    ///             SubscribeStreamEvent::Status(status) => println!("status: {:?}", status),
    ///         }
    ///     })
    ///    .await;
    /// # Ok(())
    /// # }
    ///
    /// ```
    ///
    /// Instance of [`SubscriptionWithDeserializerBuilder`] returned.
    /// [`PubNubClient`]: crate::PubNubClient
    #[cfg(all(feature = "tokio", not(feature = "serde")))]
    pub fn subscribe(&self) -> SubscriptionWithDeserializerBuilder {
        use crate::providers::futures_tokio::TokioRuntime;

        self.subscribe_with_runtime(TokioRuntime)
    }

    /// Create subscription listener.
    ///
    /// Listeners configure [`PubNubClient`] to receive real-time updates for
    /// specified list of channels and groups.
    ///
    /// It takes custom runtime which will be used for detached tasks spawning
    /// and delayed task execution.
    ///
    /// ```no_run // Starts listening for real-time updates
    /// use futures::StreamExt;
    /// use pubnub::dx::subscribe::{SubscribeStreamEvent, Update};
    /// use pubnub::core::runtime::Runtime;
    /// use std::future::Future;
    ///
    /// #[derive(Clone)]
    /// struct MyRuntime;
    ///
<<<<<<< HEAD
=======
    /// #[async_trait::async_trait]
>>>>>>> d5787425
    /// impl Runtime for MyRuntime {
    ///    fn spawn<R>(&self, future: impl Future<Output = R> + Send + 'static) {
    ///       // spawn the Future
    ///       // e.g. tokio::spawn(future);
    ///    }
<<<<<<< HEAD
=======
    ///    
    ///    async fn sleep(self, _delay: u64) {
    ///       // e.g. tokio::time::sleep(tokio::time::Duration::from_secs(delay)).await
    ///    }
>>>>>>> d5787425
    /// }
    /// # #[tokio::main]
    /// # async fn main() -> Result<(), Box<dyn std::error::Error>> {
    /// # use pubnub::{Keyset, PubNubClientBuilder};
    /// #
    /// #   let client = PubNubClientBuilder::with_reqwest_transport()
    /// #      .with_keyset(Keyset {
    /// #          subscribe_key: "demo",
    /// #          publish_key: Some("demo"),
    /// #          secret_key: None,
    /// #      })
    /// #      .with_user_id("user_id")
    /// #      .build()?;
    ///
    /// client
    ///     .subscribe_with_runtime(MyRuntime)
    ///     .channels(["hello".into(), "world".into()].to_vec())
    ///     .execute()?
    ///     .stream()
    ///     .for_each(|event| async move {
    ///         match event {
    ///             SubscribeStreamEvent::Update(update) => println!("update: {:?}", update),
    ///             SubscribeStreamEvent::Status(status) => println!("status: {:?}", status),
    ///         }
    ///     })
    ///     .await;
    /// # Ok(())
    /// # }
    ///
    /// ```
    ///
    /// Instance of [`SubscriptionBuilder`] returned.
    /// [`PubNubClient`]: crate::PubNubClient
    #[cfg(feature = "serde")]
    pub fn subscribe_with_runtime<R>(&self, runtime: R) -> SubscriptionBuilder
    where
<<<<<<< HEAD
        R: Runtime + 'static,
=======
        R: Runtime + Send + Sync + 'static,
>>>>>>> d5787425
    {
        {
            // Initialize subscription module when it will be first required.
            let mut subscription_slot = self.subscription.write();
            if subscription_slot.is_none() {
                *subscription_slot = Some(SubscriptionConfiguration {
                    inner: Arc::new(SubscriptionConfigurationRef {
                        subscription_manager: self.clone().subscription_manager(runtime),
                        deserializer: Some(Arc::new(SerdeDeserializer)),
                    }),
                });
            }
        }

        SubscriptionBuilder {
            subscription: Some(self.subscription.clone()),
            ..Default::default()
        }
    }

    /// Create subscription listener.
    ///
    /// Listeners configure [`PubNubClient`] to receive real-time updates for
    /// specified list of channels and groups.
    ///
    /// It takes custom runtime which will be used for detached tasks spawning
    /// and delayed task execution.
    /// ```no_run // Starts listening for real-time updates
    /// use futures::StreamExt;
    /// use pubnub::dx::subscribe::{SubscribeStreamEvent, Update};
    /// use pubnub::core::runtime::Runtime;
    /// use std::future::Future;
    ///
    /// #[derive(Clone)]
    /// struct MyRuntime;
    ///
    /// impl Runtime for MyRuntime {
    ///    fn spawn<R>(&self, future: impl Future<Output = R> + Send + 'static) {
    ///       // spawn the Future
    ///       // e.g. tokio::spawn(future);
    ///    }
    /// }
    /// # #[tokio::main]
    /// # async fn main() -> Result<(), Box<dyn std::error::Error>> {
    /// # use pubnub::{Keyset, PubNubClientBuilder};
    /// #
    /// #   let client = PubNubClientBuilder::with_reqwest_transport()
    /// #      .with_keyset(Keyset {
    /// #          subscribe_key: "demo",
    /// #          publish_key: Some("demo"),
    /// #          secret_key: None,
    /// #      })
    /// #      .with_user_id("user_id")
    /// #      .build()?;
    ///
    /// client
    ///     .subscribe_with_runtime(MyRuntime)
    ///     .channels(["hello".into(), "world".into()].to_vec())
    ///     .execute()?
    ///     .stream()
    ///     .for_each(|event| async move {
    ///         match event {
    ///             SubscribeStreamEvent::Update(update) => println!("update: {:?}", update),
    ///             SubscribeStreamEvent::Status(status) => println!("status: {:?}", status),
    ///         }
    ///     })
    ///     .await;
    /// # Ok(())
    /// # }
    ///
    /// ```
    ///
    /// Instance of [`SubscriptionWithDeserializerBuilder`] returned.
    /// [`PubNubClient`]: crate::PubNubClient
    #[cfg(not(feature = "serde"))]
    pub fn subscribe_with_runtime<R>(&self, runtime: R) -> SubscriptionWithDeserializerBuilder
    where
<<<<<<< HEAD
        R: Runtime + 'static,
=======
        R: Runtime + Send + Sync + 'static,
>>>>>>> d5787425
    {
        {
            // Initialize subscription module when it will be first required.
            let mut subscription_slot = self.subscription.write();
            if subscription_slot.is_none() {
                *subscription_slot = Some(SubscriptionConfiguration {
                    inner: Arc::new(SubscriptionConfigurationRef {
                        subscription_manager: self.clone().subscription_manager(runtime),
                        deserializer: None,
                    }),
                });
            }
        }

        SubscriptionWithDeserializerBuilder {
            subscription: self.subscription.clone(),
        }
    }

<<<<<<< HEAD
    pub(crate) fn subscription_manager<R>(&mut self, runtime: R) -> SubscriptionManager
    where
        R: Runtime + 'static,
=======
    /// Create subscribe request builder.
    /// This method is used to create events stream for real-time updates on
    /// passed list of channels and groups.
    ///
    /// Instance of [`SubscribeRequestBuilder`] returned.
    pub(crate) fn subscribe_request(&self) -> SubscribeRequestBuilder<T> {
        SubscribeRequestBuilder {
            pubnub_client: Some(self.clone()),
            ..Default::default()
        }
    }

    pub(crate) fn subscription_manager<R>(&mut self, runtime: R) -> SubscriptionManager
    where
        R: Runtime + Send + Sync + 'static,
>>>>>>> d5787425
    {
        let channel_bound = 10; // TODO: Think about this value
        let emit_messages_client = self.clone();
        let emit_status_client = self.clone();
        let subscribe_client = self.clone();
<<<<<<< HEAD
        let retry_policy = self.config.clone().retry_policy;
=======
        let request_retry_delay_policy = self.config.retry_policy.clone();
        let request_retry_policy = self.config.retry_policy.clone();
        let runtime_sleep = runtime.clone();
>>>>>>> d5787425

        let (cancel_tx, cancel_rx) = async_channel::bounded::<String>(channel_bound);

        let engine = EventEngine::new(
            SubscribeEffectHandler::new(
                Arc::new(move |params| {
<<<<<<< HEAD
                    Self::subscribe_call(subscribe_client.clone(), cancel_rx.clone(), params)
=======
                    let delay_in_secs = request_retry_delay_policy
                        .retry_delay(&params.attempt, params.reason.as_ref());
                    let inner_runtime_sleep = runtime_sleep.clone();

                    Self::subscribe_call(
                        subscribe_client.clone(),
                        params.clone(),
                        Arc::new(move || {
                            if let Some(de) = delay_in_secs {
                                // let rt = inner_runtime_sleep.clone();
                                inner_runtime_sleep.clone().sleep(de).boxed()
                            } else {
                                ready(()).boxed()
                            }
                        }),
                        cancel_rx.clone(),
                    )
>>>>>>> d5787425
                }),
                Arc::new(move |status| Self::emit_status(emit_status_client.clone(), &status)),
                Arc::new(Box::new(move |updates| {
                    Self::emit_messages(emit_messages_client.clone(), updates)
                })),
<<<<<<< HEAD
                retry_policy,
=======
                request_retry_policy,
>>>>>>> d5787425
                cancel_tx,
            ),
            SubscribeState::Unsubscribed,
            runtime,
        );

        SubscriptionManager::new(engine)
    }

<<<<<<< HEAD
    #[allow(dead_code)]
    pub(crate) fn subscribe_call(
        client: Self,
        cancel_rx: async_channel::Receiver<String>,
        params: SubscriptionParams,
    ) -> BoxFuture<'static, Result<SubscribeResult, PubNubError>> {
=======
    pub(crate) fn subscribe_call<F>(
        client: Self,
        params: SubscriptionParams,
        delay: Arc<F>,
        cancel_rx: async_channel::Receiver<String>,
    ) -> BoxFuture<'static, Result<SubscribeResult, PubNubError>>
    where
        F: Fn() -> BoxFuture<'static, ()> + Send + Sync + 'static,
    {
>>>>>>> d5787425
        let mut request = client
            .subscribe_request()
            .cursor(params.cursor.cloned().unwrap_or_default()); // TODO: is this clone required?

        if let Some(channels) = params.channels.clone() {
            request = request.channels(channels);
        }

        if let Some(channel_groups) = params.channel_groups.clone() {
            request = request.channel_groups(channel_groups);
        }

        let deserializer = {
            let subscription = client
                .subscription
                .read()
                .clone()
                .expect("Subscription configuration is missing");
            subscription
                .deserializer
                .clone()
                .expect("Deserializer is missing")
        };

        let cancel_task = CancellationTask::new(cancel_rx, params.effect_id.to_owned()); // TODO: needs to be owned?

<<<<<<< HEAD
        request
            .execute_with_cancel(deserializer, cancel_task)
            .boxed()
=======
        request.execute(deserializer, delay, cancel_task).boxed()
>>>>>>> d5787425
    }

    fn emit_status(client: Self, status: &SubscribeStatus) {
        if let Some(manager) = client.subscription.read().as_ref() {
            manager.subscription_manager.notify_new_status(status)
        }
    }

    fn emit_messages(client: Self, messages: Vec<Update>) {
        let messages = if let Some(cryptor) = &client.cryptor {
            messages
                .into_iter()
                .map(|update| update.decrypt(cryptor))
                .collect()
        } else {
            messages
        };

        if let Some(manager) = client.subscription.read().as_ref() {
            manager.subscription_manager.notify_new_messages(messages)
        }
    }
}

<<<<<<< HEAD
impl<T> PubNubClientInstance<T> {
    #[cfg(feature = "serde")]
    pub fn subscribe_raw(&self) -> RawSubscriptionBuilder<SerdeDeserializer, T> {
        RawSubscriptionBuilder {
            pubnub_client: Some(self.clone()),
            deserializer: Some(Arc::new(SerdeDeserializer)),
            ..Default::default()
        }
    }

    /// Create subscribe request builder.
    /// This method is used to create events stream for real-time updates on
    /// passed list of channels and groups.
    ///
    /// Instance of [`SubscribeRequestBuilder`] returned.
    pub(crate) fn subscribe_request(&self) -> SubscribeRequestBuilder<T> {
        SubscribeRequestBuilder {
            pubnub_client: Some(self.clone()),
            ..Default::default()
        }
    }
}
=======
#[cfg(feature = "blocking")]
impl<T> PubNubClientInstance<T> where T: crate::core::blocking::Transport {}
>>>>>>> d5787425

#[cfg(test)]
mod should {
    use super::*;
    use crate::{
        core::{TransportRequest, TransportResponse},
        Keyset, PubNubClientBuilder, PubNubGenericClient,
    };

    struct MockTransport;

    #[async_trait::async_trait]
    impl crate::core::Transport for MockTransport {
        async fn send(&self, _request: TransportRequest) -> Result<TransportResponse, PubNubError> {
            Ok(TransportResponse {
                status: 200,
                headers: [].into(),
<<<<<<< HEAD
                body: generate_body(),
            })
        }
    }

    impl blocking::Transport for MockTransport {
        fn send(&self, _req: TransportRequest) -> Result<TransportResponse, PubNubError> {
            Ok(TransportResponse {
                status: 200,
                headers: [].into(),
                body: generate_body(),
            })
        }
    }

    fn generate_body() -> Option<Vec<u8>> {
        Some(
            r#"{
=======
                body: Some(
                    r#"{
>>>>>>> d5787425
                        "t": {
                            "t": "15628652479932717",
                            "r": 4
                        },
                        "m": [
                            { "a": "1",
                            "f": 514,
                            "i": "pn-0ca50551-4bc8-446e-8829-c70b704545fd",
                            "s": 1,
                            "p": {
                            "t": "15628652479933927",
                            "r": 4
                            },
                            "k": "demo",
                            "c": "my-channel",
                            "d": "my message",
                            "b": "my-channel"
                            }
                        ]
                    }"#
<<<<<<< HEAD
            .into(),
        )
=======
                    .into(),
                ),
            })
        }
>>>>>>> d5787425
    }

    fn client() -> PubNubGenericClient<MockTransport> {
        PubNubClientBuilder::with_transport(MockTransport)
            .with_keyset(Keyset {
                subscribe_key: "demo",
                publish_key: Some("demo"),
                secret_key: None,
            })
            .with_user_id("user")
            .build()
            .unwrap()
    }

    #[tokio::test]
    async fn create_builder() {
        let _ = client().subscribe();
    }

    #[tokio::test]
    async fn subscribe() {
<<<<<<< HEAD
=======
        env_logger::init();
>>>>>>> d5787425
        let subscription = client()
            .subscribe()
            .channels(["world".into()].to_vec())
            .execute()
            .unwrap();

        use futures::StreamExt;
        let status = subscription.stream().next().await.unwrap();

        assert!(matches!(
            status,
            SubscribeStreamEvent::Status(SubscribeStatus::Connected)
        ));
    }
<<<<<<< HEAD

    #[tokio::test]
    async fn subscribe_raw() {
        let subscription = client()
            .subscribe_raw()
            .channels(["world".into()].to_vec())
            .execute()
            .unwrap();

        use futures::StreamExt;
        let message = subscription.stream().boxed().next().await;

        assert!(message.is_some());
    }

    #[test]
    fn subscribe_raw_blocking() {
        let subscription = client()
            .subscribe_raw()
            .channels(["world".into()].to_vec())
            .execute_blocking()
            .unwrap();

        let message = subscription.iter().next();

        assert!(message.is_some());
    }
=======
>>>>>>> d5787425
}<|MERGE_RESOLUTION|>--- conflicted
+++ resolved
@@ -7,17 +7,21 @@
 #[cfg(feature = "std")]
 use event_engine::{SubscribeEffectHandler, SubscribeState};
 
-<<<<<<< HEAD
 #[cfg(feature = "std")]
 use futures::{future::BoxFuture, FutureExt};
-=======
+
+#[cfg(feature = "serde")]
+use crate::providers::deserialization_serde::SerdeDeserializer;
+
+pub use result::{SubscribeResponseBody, Update};
+pub mod result;
+
 use event_engine::{SubscribeEffectHandler, SubscribeState};
 
 use futures::{
     future::{ready, BoxFuture},
     FutureExt,
 };
->>>>>>> d5787425
 
 #[cfg(feature = "serde")]
 use crate::providers::deserialization_serde::SerdeDeserializer;
@@ -33,16 +37,11 @@
 pub mod types;
 
 use crate::{
-<<<<<<< HEAD
-    core::{blocking, PubNubError, Transport},
-=======
     core::{event_engine::EventEngine, runtime::Runtime, PubNubError, Transport},
->>>>>>> d5787425
     dx::{pubnub_client::PubNubClientInstance, subscribe::result::SubscribeResult},
     lib::alloc::{borrow::ToOwned, boxed::Box, string::String, sync::Arc, vec::Vec},
 };
 
-<<<<<<< HEAD
 #[cfg(feature = "std")]
 use crate::core::{event_engine::EventEngine, runtime::Runtime};
 
@@ -56,21 +55,12 @@
     SubscriptionConfiguration, SubscriptionConfigurationRef,
 };
 #[cfg(feature = "std")]
-=======
-pub(crate) use subscription_manager::SubscriptionManager;
-pub(crate) mod subscription_manager;
-
-pub(crate) use subscription_configuration::{
-    SubscriptionConfiguration, SubscriptionConfigurationRef,
-};
->>>>>>> d5787425
 pub(crate) mod subscription_configuration;
 
 #[doc(inline)]
 pub use builders::*;
 pub mod builders;
 
-<<<<<<< HEAD
 #[cfg(feature = "std")]
 #[doc(inline)]
 use cancel::CancellationTask;
@@ -78,13 +68,8 @@
 mod cancel;
 
 use self::raw::RawSubscriptionBuilder;
-=======
-#[doc(inline)]
-use cancel::CancellationTask;
-mod cancel;
 
 #[derive(Clone)]
->>>>>>> d5787425
 pub(crate) struct SubscriptionParams<'execution> {
     channels: &'execution Option<Vec<String>>,
     channel_groups: &'execution Option<Vec<String>>,
@@ -94,10 +79,7 @@
     effect_id: &'execution str,
 }
 
-<<<<<<< HEAD
-#[cfg(feature = "std")]
-=======
->>>>>>> d5787425
+#[cfg(feature = "std")]
 impl<T> PubNubClientInstance<T>
 where
     T: Transport + Send + 'static,
@@ -215,22 +197,16 @@
     /// #[derive(Clone)]
     /// struct MyRuntime;
     ///
-<<<<<<< HEAD
-=======
     /// #[async_trait::async_trait]
->>>>>>> d5787425
     /// impl Runtime for MyRuntime {
     ///    fn spawn<R>(&self, future: impl Future<Output = R> + Send + 'static) {
     ///       // spawn the Future
     ///       // e.g. tokio::spawn(future);
     ///    }
-<<<<<<< HEAD
-=======
     ///    
     ///    async fn sleep(self, _delay: u64) {
     ///       // e.g. tokio::time::sleep(tokio::time::Duration::from_secs(delay)).await
     ///    }
->>>>>>> d5787425
     /// }
     /// # #[tokio::main]
     /// # async fn main() -> Result<(), Box<dyn std::error::Error>> {
@@ -267,11 +243,7 @@
     #[cfg(feature = "serde")]
     pub fn subscribe_with_runtime<R>(&self, runtime: R) -> SubscriptionBuilder
     where
-<<<<<<< HEAD
-        R: Runtime + 'static,
-=======
         R: Runtime + Send + Sync + 'static,
->>>>>>> d5787425
     {
         {
             // Initialize subscription module when it will be first required.
@@ -349,11 +321,7 @@
     #[cfg(not(feature = "serde"))]
     pub fn subscribe_with_runtime<R>(&self, runtime: R) -> SubscriptionWithDeserializerBuilder
     where
-<<<<<<< HEAD
-        R: Runtime + 'static,
-=======
         R: Runtime + Send + Sync + 'static,
->>>>>>> d5787425
     {
         {
             // Initialize subscription module when it will be first required.
@@ -373,11 +341,6 @@
         }
     }
 
-<<<<<<< HEAD
-    pub(crate) fn subscription_manager<R>(&mut self, runtime: R) -> SubscriptionManager
-    where
-        R: Runtime + 'static,
-=======
     /// Create subscribe request builder.
     /// This method is used to create events stream for real-time updates on
     /// passed list of channels and groups.
@@ -393,28 +356,20 @@
     pub(crate) fn subscription_manager<R>(&mut self, runtime: R) -> SubscriptionManager
     where
         R: Runtime + Send + Sync + 'static,
->>>>>>> d5787425
     {
         let channel_bound = 10; // TODO: Think about this value
         let emit_messages_client = self.clone();
         let emit_status_client = self.clone();
         let subscribe_client = self.clone();
-<<<<<<< HEAD
-        let retry_policy = self.config.clone().retry_policy;
-=======
         let request_retry_delay_policy = self.config.retry_policy.clone();
         let request_retry_policy = self.config.retry_policy.clone();
         let runtime_sleep = runtime.clone();
->>>>>>> d5787425
 
         let (cancel_tx, cancel_rx) = async_channel::bounded::<String>(channel_bound);
 
         let engine = EventEngine::new(
             SubscribeEffectHandler::new(
                 Arc::new(move |params| {
-<<<<<<< HEAD
-                    Self::subscribe_call(subscribe_client.clone(), cancel_rx.clone(), params)
-=======
                     let delay_in_secs = request_retry_delay_policy
                         .retry_delay(&params.attempt, params.reason.as_ref());
                     let inner_runtime_sleep = runtime_sleep.clone();
@@ -432,17 +387,12 @@
                         }),
                         cancel_rx.clone(),
                     )
->>>>>>> d5787425
                 }),
                 Arc::new(move |status| Self::emit_status(emit_status_client.clone(), &status)),
                 Arc::new(Box::new(move |updates| {
                     Self::emit_messages(emit_messages_client.clone(), updates)
                 })),
-<<<<<<< HEAD
-                retry_policy,
-=======
                 request_retry_policy,
->>>>>>> d5787425
                 cancel_tx,
             ),
             SubscribeState::Unsubscribed,
@@ -452,14 +402,6 @@
         SubscriptionManager::new(engine)
     }
 
-<<<<<<< HEAD
-    #[allow(dead_code)]
-    pub(crate) fn subscribe_call(
-        client: Self,
-        cancel_rx: async_channel::Receiver<String>,
-        params: SubscriptionParams,
-    ) -> BoxFuture<'static, Result<SubscribeResult, PubNubError>> {
-=======
     pub(crate) fn subscribe_call<F>(
         client: Self,
         params: SubscriptionParams,
@@ -469,7 +411,6 @@
     where
         F: Fn() -> BoxFuture<'static, ()> + Send + Sync + 'static,
     {
->>>>>>> d5787425
         let mut request = client
             .subscribe_request()
             .cursor(params.cursor.cloned().unwrap_or_default()); // TODO: is this clone required?
@@ -496,13 +437,7 @@
 
         let cancel_task = CancellationTask::new(cancel_rx, params.effect_id.to_owned()); // TODO: needs to be owned?
 
-<<<<<<< HEAD
-        request
-            .execute_with_cancel(deserializer, cancel_task)
-            .boxed()
-=======
         request.execute(deserializer, delay, cancel_task).boxed()
->>>>>>> d5787425
     }
 
     fn emit_status(client: Self, status: &SubscribeStatus) {
@@ -527,7 +462,6 @@
     }
 }
 
-<<<<<<< HEAD
 impl<T> PubNubClientInstance<T> {
     #[cfg(feature = "serde")]
     pub fn subscribe_raw(&self) -> RawSubscriptionBuilder<SerdeDeserializer, T> {
@@ -550,10 +484,6 @@
         }
     }
 }
-=======
-#[cfg(feature = "blocking")]
-impl<T> PubNubClientInstance<T> where T: crate::core::blocking::Transport {}
->>>>>>> d5787425
 
 #[cfg(test)]
 mod should {
@@ -571,7 +501,6 @@
             Ok(TransportResponse {
                 status: 200,
                 headers: [].into(),
-<<<<<<< HEAD
                 body: generate_body(),
             })
         }
@@ -590,10 +519,6 @@
     fn generate_body() -> Option<Vec<u8>> {
         Some(
             r#"{
-=======
-                body: Some(
-                    r#"{
->>>>>>> d5787425
                         "t": {
                             "t": "15628652479932717",
                             "r": 4
@@ -614,15 +539,8 @@
                             }
                         ]
                     }"#
-<<<<<<< HEAD
             .into(),
         )
-=======
-                    .into(),
-                ),
-            })
-        }
->>>>>>> d5787425
     }
 
     fn client() -> PubNubGenericClient<MockTransport> {
@@ -644,10 +562,6 @@
 
     #[tokio::test]
     async fn subscribe() {
-<<<<<<< HEAD
-=======
-        env_logger::init();
->>>>>>> d5787425
         let subscription = client()
             .subscribe()
             .channels(["world".into()].to_vec())
@@ -662,7 +576,6 @@
             SubscribeStreamEvent::Status(SubscribeStatus::Connected)
         ));
     }
-<<<<<<< HEAD
 
     #[tokio::test]
     async fn subscribe_raw() {
@@ -690,6 +603,4 @@
 
         assert!(message.is_some());
     }
-=======
->>>>>>> d5787425
 }