--- conflicted
+++ resolved
@@ -12,11 +12,7 @@
         Deserializer, Transport, TransportMethod, TransportRequest,
     },
     dx::{access::*, pubnub_client::PubNubClientInstance},
-<<<<<<< HEAD
-    lib::alloc::{format, string::ToString},
-=======
     lib::alloc::{boxed::Box, format, string::ToString},
->>>>>>> d5787425
 };
 use derive_builder::Builder;
 
