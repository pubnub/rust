//! # PubNub Developer Experience
//!
//! This module provides a structures and methods for the [PubNub] realtime messaging service.
//! It is intended to be used by the [`pubnub`] crate.
//!
//! [`pubnub`]: ../index.html
//! [PubNub]: https://www.pubnub.com/

#[cfg(feature = "access")]
pub mod access;

#[cfg(feature = "publish")]
pub mod publish;

<<<<<<< HEAD
pub mod subscribe;

=======
#[cfg(all(feature = "parse_token", feature = "serde"))]
pub use parse_token::parse_token;
>>>>>>> d90a8f23
#[cfg(feature = "parse_token")]
pub use parse_token::{parse_token_with, Token};
#[cfg(feature = "parse_token")]
pub mod parse_token;

pub use pubnub_client::{Keyset, PubNubClientBuilder, PubNubGenericClient};
pub mod pubnub_client;

#[cfg(feature = "reqwest")]
pub use pubnub_client::PubNubClient;<|MERGE_RESOLUTION|>--- conflicted
+++ resolved
@@ -12,13 +12,10 @@
 #[cfg(feature = "publish")]
 pub mod publish;
 
-<<<<<<< HEAD
 pub mod subscribe;
 
-=======
 #[cfg(all(feature = "parse_token", feature = "serde"))]
 pub use parse_token::parse_token;
->>>>>>> d90a8f23
 #[cfg(feature = "parse_token")]
 pub use parse_token::{parse_token_with, Token};
 #[cfg(feature = "parse_token")]
