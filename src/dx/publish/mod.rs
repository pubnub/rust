--- conflicted
+++ resolved
@@ -102,7 +102,7 @@
     ) -> Result<PublishMessageContext<T, D, TransportRequest>, PubNubError> {
         let instance = self
             .build()
-            .map_err(|err| PubNubError::PublishError(err.to_string()))?;
+            .map_err(|err| PubNubError::general_api_error(err.to_string(), None))?;
 
         PublishMessageContext::from(instance)
             .map_data(|client, _, params| params.create_transport_request(&client.config))
@@ -154,20 +154,6 @@
     /// [`PublishResponse`]: struct.PublishResponse.html
     /// [`PubNubError`]: enum.PubNubError.html
     pub async fn execute(self) -> Result<PublishResult, PubNubError> {
-<<<<<<< HEAD
-        let instance = self
-            .build()
-            .map_err(|err| PubNubError::general_api_error(err.to_string(), None))?;
-
-        let client: PubNubClient<_> = instance.pub_nub_client.clone();
-
-        // TODO: ref: builders.rs[1]
-        let deserializer = instance.deserializer.clone();
-
-        instance
-            .create_transport_request()
-            .map(|request| async move { Self::send_request(&client.transport, request).await })?
-=======
         self.prepare_context_with_request()?
             .map_data(|client, _, request| Self::send_request(client.clone(), request))
             .map(|async_message| async move {
@@ -177,7 +163,6 @@
                     data: async_message.data.await,
                 }
             })
->>>>>>> a8f34711
             .await
             .map_data(|_, deserializer, resposne| response_to_result(deserializer, resposne?))
             .data
@@ -191,28 +176,6 @@
     }
 }
 
-<<<<<<< HEAD
-    // TODO: Maybe it will be possible to extract this into a middleware.
-    //       Currently, it's not necessary, but it might be very useful
-    //       to not have to do it manually in each dx module.
-    fn response_to_result(
-        deserializer: &D,
-        response: TransportResponse,
-    ) -> Result<PublishResult, PubNubError> {
-        response
-            .body
-            .map(|body| deserializer.deserialize(&body))
-            .transpose()
-            .and_then(|body| {
-                body.ok_or_else(|| {
-                    PubNubError::general_api_error(
-                        format!("No body in the response! Status code: {}", response.status),
-                        Some(response.status),
-                    )
-                })
-                .map(|body| body_to_result(body, response.status))
-            })?
-=======
 #[cfg(feature = "blocking")]
 impl<T, M, D> PublishMessageViaChannelBuilder<T, M, D>
 where
@@ -262,7 +225,6 @@
         request: TransportRequest,
     ) -> Result<TransportResponse, PubNubError> {
         transport.send(request)
->>>>>>> a8f34711
     }
 }
 
@@ -311,13 +273,8 @@
         let pub_key = config
             .publish_key
             .as_ref()
-<<<<<<< HEAD
             .ok_or_else(|| PubNubError::general_api_error("Publish key is not set", None))?;
-        let sub_key = &self.pub_nub_client.config.subscribe_key;
-=======
-            .ok_or_else(|| PubNubError::PublishError("Publish key is not set".into()))?;
         let sub_key = &config.subscribe_key;
->>>>>>> a8f34711
 
         if self.use_post {
             self.message.serialize().map(|m_vec| TransportRequest {
@@ -454,10 +411,10 @@
         .transpose()
         .and_then(|body| {
             body.ok_or_else(|| {
-                PubNubError::PublishError(format!(
-                    "No body in the response! Status code: {}",
-                    response.status
-                ))
+                PubNubError::general_api_error(
+                    format!("No body in the response! Status code: {}", response.status),
+                    None,
+                )
             })
             .map(|body| body_to_result(body, response.status))
         })?
@@ -638,13 +595,8 @@
             .unwrap();
 
         assert_eq!(
-<<<<<<< HEAD
             format!("/publish///0/{}/0/{}", channel, encode("{\"a\":\"b\"}")),
-            result.path
-=======
-            format!("publish///0/{}/0/{}", channel, encode("{\"a\":\"b\"}")),
             result.data.path
->>>>>>> a8f34711
         );
     }
 
@@ -661,12 +613,8 @@
             .prepare_context_with_request()
             .unwrap();
 
-<<<<<<< HEAD
-        assert_eq!(format!("/publish///0/{}/0", channel), result.path);
-=======
         let result_data = result.data;
-        assert_eq!(format!("publish///0/{}/0", channel), result_data.path);
->>>>>>> a8f34711
+        assert_eq!(format!("/publish///0/{}/0", channel), result_data.path);
         assert_eq!(
             format!("\"{}\"", message),
             String::from_utf8(result_data.body.unwrap()).unwrap()
