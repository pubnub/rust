--- conflicted
+++ resolved
@@ -30,12 +30,8 @@
 use result::body_to_result;
 use std::{collections::HashMap, ops::Not};
 use urlencoding::encode;
-
-<<<<<<< HEAD
 use super::pubnub_client::PubNubConfig;
 
-=======
->>>>>>> 5023b255
 impl<T> PubNubClient<T> {
     /// Create a new publish message builder.
     /// This method is used to publish a message to a channel.
@@ -168,12 +164,9 @@
                 }
             })
             .await
-<<<<<<< HEAD
             .map_data(|_, deserializer, resposne| response_to_result(deserializer, resposne?))
             .data
-=======
-            .map(|response| response_to_result(&*deserializer, response))?
->>>>>>> 5023b255
+
     }
 
     async fn send_request(
@@ -184,10 +177,6 @@
     }
 }
 
-<<<<<<< HEAD
-=======
-// TODO: make it simpler - ref: builders.rs[1]
->>>>>>> 5023b255
 #[cfg(feature = "blocking")]
 impl<T, M, D> PublishMessageViaChannelBuilder<T, M, D>
 where
@@ -226,26 +215,10 @@
     /// [`PublishResponse`]: struct.PublishResponse.html
     /// [`PubNubError`]: enum.PubNubError.html
     pub fn execute_blocking(self) -> Result<PublishResult, PubNubError> {
-<<<<<<< HEAD
         self.prepare_context_with_request()?
             .map_data(|client, _, request| Self::send_blocking_request(&client.transport, request))
             .map_data(|_, deserializer, response| response_to_result(deserializer, response?))
             .data
-=======
-        let instance = self
-            .build()
-            .map_err(|err| PubNubError::PublishError(err.to_string()))?;
-
-        let client: PubNubClient<_> = instance.pub_nub_client.clone();
-
-        // TODO: ref: builders.rs[1]
-        let deserializer = instance.deserializer.clone();
-
-        instance
-            .create_transport_request()
-            .map(|request| Self::send_blocking_request(&client.transport, request))?
-            .map(|response| response_to_result(&*deserializer, response))?
->>>>>>> 5023b255
     }
 
     fn send_blocking_request(
