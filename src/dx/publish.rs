--- conflicted
+++ resolved
@@ -225,16 +225,12 @@
 #[cfg(test)]
 mod should {
     use super::*;
-<<<<<<< HEAD
     use crate::{
         core::TransportResponse,
         dx::{pubnub_client::PubNubConfig, PubNubClient},
         Keyset,
     };
-=======
-    use crate::{core::TransportResponse, dx::PubNubClient};
     use test_case::test_case;
->>>>>>> 313ae998
 
     #[derive(Default)]
     struct MockTransport;
