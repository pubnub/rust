--- conflicted
+++ resolved
@@ -8,24 +8,13 @@
 //! [`PubNub API`]: https://www.pubnub.com/docs
 //! [`pubnub`]: ../index.html
 
-<<<<<<< HEAD
 use crate::transport::middleware::SignatureKeySet;
 use crate::{
     core::{PubNubError, PubNubError::ClientInitializationError, Transport},
     lib::a::string::{String, ToString},
-    lib::a::sync::Arc,
+    lib::a::sync::{Arc, Mutex},
     lib::c::ops::Deref,
     transport::middleware::PubNubMiddleware,
-=======
-use std::{
-    ops::Deref,
-    sync::{Arc, Mutex},
-};
-
-use crate::{
-    core::{PubNubError, Transport},
-    transport::middleware::{PubNubMiddleware, SignatureKeySet},
->>>>>>> bafa2647
 };
 use derive_builder::Builder;
 use spin::Mutex;
@@ -357,13 +346,9 @@
     /// [`PubNubClient`]: struct.PubNubClient.html
     pub fn build(self) -> Result<PubNubClient<PubNubMiddleware<T>>, PubNubError> {
         self.build_internal()
-<<<<<<< HEAD
-            .map_err(|err| ClientInitializationError {
+            .map_err(|err| ClientInitialization {
                 details: err.to_string(),
             })
-=======
-            .map_err(|err| PubNubError::ClientInitialization(err.to_string()))
->>>>>>> bafa2647
             .and_then(|pre_build| {
                 let token = Arc::new(spin::RwLock::new(String::new()));
                 Ok(PubNubClientRef {
@@ -414,16 +399,10 @@
 impl PubNubConfig {
     fn signature_key_set(self) -> Result<Option<SignatureKeySet>, PubNubError> {
         if let Some(secret_key) = self.secret_key {
-<<<<<<< HEAD
-            let publish_key = self.publish_key.ok_or(ClientInitializationError {
+            let publish_key = self.publish_key.ok_or(ClientInitialization {
                 details: "You must also provide the publish key if you use the secret key."
                     .to_string(),
             })?;
-=======
-            let publish_key = self.publish_key.ok_or(PubNubError::ClientInitialization(
-                "You must also provide the publish key if you use the secret key.".to_string(),
-            ))?;
->>>>>>> bafa2647
             Ok(Some(SignatureKeySet {
                 secret_key,
                 publish_key,
