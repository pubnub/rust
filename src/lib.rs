#![warn(missing_docs)]
#![cfg_attr(not(any(feature = "std", test)), no_std)]

//! # PubNub Rust SDK
//!
//! <div align = "center">
//!
//! ![PubNub](https://raw.githubusercontent.com/pubnub/rust/phoenix/logo.svg)
//!
//! ![Tests](https://github.com/pubnub/rust/actions/workflows/run-tests.yml/badge.svg)
//! ![Validations](https://github.com/pubnub/rust/actions/workflows/run-validations.yml/badge.svg)
//! [![License: MIT](https://img.shields.io/badge/License-MIT-yellow.svg)](https://github.com/pubnub/rust/LICENSE)
//!
//! **Make your app come alive with real-time experiences!**
//!
//! </div>
//!
//! ## Overview
//!
//! This is the official PubNub Rust SDK repository.
//!
//! [PubNub](https://www.pubnub.com/) takes care of the infrastructure and APIs needed for the realtime
//! communication layer of your application. Work on your app's logic and let PubNub handle sending and receiving
//! data across the world in less than 100ms.
//!
//! ## Getting started
//!
//! Below you can find everything you need to start messaging!
//!
//! ### Get PubNub keys
//!
//! You will need the publish and subscribe keys to authenticate your app. Get your keys from the [Admin Portal](https://dashboard.pubnub.com/login).
//!
//! ### Import using [Cargo](https://doc.rust-lang.org/cargo/getting-started/installation.html)
//!
//! Add `pubnub` to your Rust project in the `Cargo.toml` file:
//!
//! ```toml
//! # default features
//! [dependencies]
//! pubnub = "0.0.0"
//!
//! # all features
//! [dependencies]
//! pubnub = { version = "0.0.0", features = ["full"] }
//! ```
//!
//! ### Example
//!
//! Try the following sample code to get up and running quickly!
//!
//! ```no_run
//! use pubnub::{Keyset, PubNubClientBuilder};
//!
//! #[tokio::main]
//! async fn main() -> Result<(), Box<dyn std::error::Error>> {
//!     let publish_key = "my_publish_key";
//!     let subscribe_key = "my_subscribe_key";
//!
//!     let client = PubNubClientBuilder::with_reqwest_transport()
//!         .with_keyset(Keyset {
//!             subscribe_key,
//!             publish_key: Some(publish_key),
//!             secret_key: None,
//!         })
//!         .with_user_id("user_id")
//!         .build()?;
//!
//!     client
//!         .publish_message("hello world!")
//!         .channel("my_channel")
//!         .r#type("text-message")
//!         .execute()
//!         .await?;
//!
//!     Ok(())
//! }
//! ```
//!
//! You can find more examples in our [examples](examples/) directory!
//!
//! ## Features
//!
//! The `pubnub` crate is split into multiple features. You can enable or disable them in the `Cargo.toml` file, like so:
//!
//! ```toml
//! # only blocking and access + default features
//! [dependencies]
//! pubnub = { version = "0.0.0", features = ["blocking", "access"] }
//!
//! # only parse_token + default features
//! [dependencies]
//! pubnub = { version = "0.0.0", features = ["parse_token"] }
//! ```
//!
//! Available features include:
//!
//! * `full` - enables all not conflicting features
//! * `serde` - uses [serde](https://github.com/serde-rs/serde) for serialization
//! * `reqwest` - uses [reqwest](https://github.com/seanmonstar/reqwest) as a transport layer
//! * `blocking` - enables blocking API
//! * `aescbc` - enables AES-CBC encryption
<<<<<<< HEAD
//! * `std` - enables `std` library
=======
//! * `parse_token` - enables parsing access manager tokens
>>>>>>> aa84d83b
//! * `default` - default features that include:
//!    * `serde`
//!    * `reqwest`
//!    * `aescbc`
//!    * `std`
//!
//! ## Documentation
//!
//! :warning: We are under the development! **Links below not work** :warning:
//!
//! * [API reference for Rust](https://www.pubnub.com/docs/sdks/rust)
//! * [Rust docs](https://www.docs.rs/pubnub/latest/pubnub)
//!
//! ## WASM support
//!
//! The `pubnub` crate is compatible with WASM. You can use it in your WASM project.
//!
//! ## `no_std` support
//!
//! The `pubnub` crate is `no_std` compatible. To use it in a `no_std` environment, you have to disable the default
//! features and enable the needed ones.
//!
//! You can use the following configuration in your `Cargo.toml` file:
//!
//! ```toml
//! [dependencies]
//! pubnub = { version = "0.0.0", default-features = false, features = ["serde", "aescbc",
//! "blocking"] }
//! ```
//!
//! ### Limitations
//!
//! The `no_std` support is limited by implementations details of the SDK.
//!
//! SDK uses `alloc` crate to allocate memory for some operations. That indicates that
//! some of the targets are not supported. Additionally, as we provide synchronous API, we use
//! some stuff related to `alloc::sync` module, which is also not supported in some `no_std` environments.
//!
//! Some of the SDK features are not supported in `no_std` environment:
//! * partialy `access` module (because of lack timestamp support)
//! * partialy `reqwest` transport (because of the reqwest implementation details)
//! * `std` feature (because of the `std` library)
//!
//! Important thing is that we are dependent on the random number generator. We use it to generate UUIDs.
//! If you want to use the SDK in `no_std` environment, for some targets you will have to provide
//! your own implementation of the random number generator.
//!
//! See more:
//! * [`getrandom` crate](https://docs.rs/getrandom/latest/getrandom/)
//! * [no_std examples](examples/no_std/)
//!
//! If you having problems with compiling this crate for very exotic targets, you can try to use
//! `extra_platforms` feature. This feature enables some funky stuff that can may help you to compile
//! this crate for your target. But be aware that this feature is not recommended to use.
//! See more information about this feature in the [Cargo.toml](Cargo.toml) at `[features]` section.
//!
//! ## Support
//!
//! If you **need help** or have a **general question**, contact support@pubnub.com.
//!
//! ## License
//!
//! This project is licensed under the [MIT license].
//!
//! [MIT license]: https://github.com/pubnub/LICENSE/blob/master/LICENSE
//!

#[doc(inline)]
pub use dx::access;

#[doc(inline)]
#[cfg(feature = "parse_token")]
pub use dx::{parse_token, Token};

#[doc(inline)]
pub use dx::publish;

#[doc(inline)]
pub use dx::{Keyset, PubNubClient, PubNubClientBuilder};

pub mod core;
pub mod dx;
pub mod providers;
pub mod transport;

/// A facade around all the std types that we use in the library.
/// It is used to make the library `no_std` compatible.
mod lib {
    #[cfg(not(feature = "std"))]
    extern crate alloc as std_alloc;

    pub(crate) mod core {
        #[cfg(not(feature = "std"))]
        pub(crate) use core::*;
        #[cfg(feature = "std")]
        pub(crate) use std::*;
    }

    pub(crate) mod alloc {
        #[cfg(not(feature = "std"))]
        pub(crate) use super::std_alloc::*;

        #[cfg(feature = "std")]
        pub(crate) use std::*;
    }

    pub(crate) mod collections {
        pub(crate) use hash_map::HashMap;

        pub(crate) mod hash_map {
            /// Depending of the `std` feature, this module will re-export
            /// either `std::collections::HashMap` or `hashbrown::HashMap`.
            /// This is needed because there is no `no_std` HashMap available.
            /// We decided to use `hashbrown` because it is fast and has same API as `std` HashMap.

            #[cfg(not(feature = "std"))]
            pub(crate) use hashbrown::HashMap;

            #[cfg(feature = "std")]
            pub(crate) use std::collections::HashMap;
        }
    }

    pub(crate) mod encoding {
        use super::alloc::string::{String, ToString};
        use percent_encoding::{percent_encode, AsciiSet, CONTROLS};

        /// https://url.spec.whatwg.org/#fragment-percent-encode-set
        const FRAGMENT: &AsciiSet = &CONTROLS.add(b' ').add(b'"').add(b'<').add(b'>').add(b'`');

        /// https://url.spec.whatwg.org/#path-percent-encode-set
        const PATH: &AsciiSet = &FRAGMENT.add(b'#').add(b'?').add(b'{').add(b'}');

        /// https://url.spec.whatwg.org/#userinfo-percent-encode-set
        pub(crate) const USERINFO: &AsciiSet = &PATH
            .add(b'/')
            .add(b':')
            .add(b';')
            .add(b'=')
            .add(b'@')
            .add(b'[')
            .add(b'\\')
            .add(b']')
            .add(b'^')
            .add(b'|');

        /// TODO: @reviewers - why do we need that `+` sign?
        pub(crate) const PUBNUB_SET: &AsciiSet = &USERINFO.add(b'+');

        /// `percent_encoding` crate recommends you to create your own set for encoding.
        /// To be consistent in the whole codebase - we created a function that can be used
        /// for encoding related stuff.
        pub(crate) fn url_encode(data: &[u8]) -> String {
            percent_encode(data, PUBNUB_SET).to_string()
        }
    }
}

// Mocking random for checking if `no_std` compiles.
// Don't use that feature in production.
#[cfg(feature = "mock_getrandom")]
mod mock_getrandom {
    use getrandom::{register_custom_getrandom, Error};

    pub fn do_nothing(_buf: &mut [u8]) -> Result<(), Error> {
        Ok(())
    }

    register_custom_getrandom!(do_nothing);
}<|MERGE_RESOLUTION|>--- conflicted
+++ resolved
@@ -100,11 +100,8 @@
 //! * `reqwest` - uses [reqwest](https://github.com/seanmonstar/reqwest) as a transport layer
 //! * `blocking` - enables blocking API
 //! * `aescbc` - enables AES-CBC encryption
-<<<<<<< HEAD
 //! * `std` - enables `std` library
-=======
 //! * `parse_token` - enables parsing access manager tokens
->>>>>>> aa84d83b
 //! * `default` - default features that include:
 //!    * `serde`
 //!    * `reqwest`
