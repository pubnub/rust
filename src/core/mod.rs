//! # PubNub Core
//!
//! Core functionality of the PubNub client.
//!
//! The `core` module contains the core functionality of the PubNub client.
//!
//! This module contains the core functionality of the PubNub client. It is
//! intended to be used by the [`pubnub`] crate.
//!
//! [`pubnub`]: ../index.html

#[doc(inline)]
pub use error::PubNubError;
pub mod error;

#[doc(inline)]
<<<<<<< HEAD
pub(crate) use error_response::APIErrorBody;
pub(crate) mod error_response;

=======
pub use transport::blocking;
>>>>>>> a8f34711
#[doc(inline)]
pub use transport::Transport;
pub mod transport;

#[doc(inline)]
pub use transport_request::{TransportMethod, TransportRequest};
pub mod transport_request;

#[doc(inline)]
pub use transport_response::TransportResponse;
pub mod transport_response;

#[doc(inline)]
pub use serialize::Serialize;
pub mod headers;
pub mod serialize;

#[doc(inline)]
pub use deserializer::Deserializer;
pub mod deserializer;

#[doc(inline)]
pub use serializer::Serializer;
pub mod serializer;

#[doc(inline)]
pub use cryptor::Cryptor;
pub mod cryptor;<|MERGE_RESOLUTION|>--- conflicted
+++ resolved
@@ -14,15 +14,11 @@
 pub mod error;
 
 #[doc(inline)]
-<<<<<<< HEAD
 pub(crate) use error_response::APIErrorBody;
 pub(crate) mod error_response;
 
-=======
-pub use transport::blocking;
->>>>>>> a8f34711
 #[doc(inline)]
-pub use transport::Transport;
+pub use transport::{blocking, Transport};
 pub mod transport;
 
 #[doc(inline)]
