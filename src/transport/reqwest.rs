--- conflicted
+++ resolved
@@ -85,11 +85,7 @@
             .await
             .map_err(|e| PubNubError::Transport {
                 details: e.to_string(),
-<<<<<<< HEAD
-                status: 400,
-=======
                 response: None,
->>>>>>> d5787425
             })?;
 
         let headers = result.headers().clone();
@@ -99,15 +95,11 @@
             .await
             .map_err(|e| PubNubError::Transport {
                 details: e.to_string(),
-<<<<<<< HEAD
-                status: status.into(),
-=======
                 response: Some(Box::new(TransportResponse {
                     status: status.into(),
                     headers: extract_headers(&headers),
                     body: None,
                 })),
->>>>>>> d5787425
             })
             .and_then(|bytes| create_result(status, bytes, &headers))
     }
@@ -172,11 +164,7 @@
             .body
             .ok_or(PubNubError::Transport {
                 details: "Body should not be empty for POST".into(),
-<<<<<<< HEAD
-                status: 400,
-=======
                 response: None,
->>>>>>> d5787425
             })
             .map(|vec_bytes| self.reqwest_client.post(url).body(vec_bytes))
     }
@@ -197,20 +185,12 @@
             let name =
                 TryFrom::try_from(k).map_err(|err: InvalidHeaderName| PubNubError::Transport {
                     details: err.to_string(),
-<<<<<<< HEAD
-                    status: 400,
-=======
                     response: None,
->>>>>>> d5787425
                 })?;
             let value: HeaderValue =
                 TryFrom::try_from(v).map_err(|err: InvalidHeaderValue| PubNubError::Transport {
                     details: err.to_string(),
-<<<<<<< HEAD
-                    status: 400,
-=======
                     response: None,
->>>>>>> d5787425
                 })?;
             Ok((name, value))
         })
@@ -365,11 +345,7 @@
                 .send()
                 .map_err(|e| PubNubError::Transport {
                     details: e.to_string(),
-<<<<<<< HEAD
-                    status: 400,
-=======
                     response: None,
->>>>>>> d5787425
                 })?;
 
             let headers = result.headers().clone();
@@ -378,15 +354,11 @@
                 .bytes()
                 .map_err(|e| PubNubError::Transport {
                     details: e.to_string(),
-<<<<<<< HEAD
-                    status: status.into(),
-=======
                     response: Some(Box::new(TransportResponse {
                         status: status.into(),
                         headers: extract_headers(&headers),
                         body: None,
                     })),
->>>>>>> d5787425
                 })
                 .and_then(|bytes| create_result(status, bytes, &headers))
         }
