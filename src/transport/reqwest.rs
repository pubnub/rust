//! # Reqwest Transport Implementation
//!
//! This module contains the [`TransportReqwest`] struct.
//! It is used to send requests to the [`PubNub API`] using the [`reqwest`] crate.
//! It is intended to be used by the [`pubnub`] crate.
//!
//! It requires the [`reqwest` feature] to be enabled.
//!
//! [`TransportReqwest`]: ./struct.TransportReqwest.html
//! [`PubNub API`]: https://www.pubnub.com/docs
//! [`reqwest`]: https://docs.rs/reqwest
//! [`pubnub`]: ../index.html
//! [`PubNubClient`]: ../pubnub_client/struct.PubNubClient.html
//! [`reqwest` feature]: ../index.html#features

use crate::{
<<<<<<< HEAD
    core::{
        error::{PubNubError, PubNubError::TransportError},
        Transport, TransportMethod, TransportRequest, TransportResponse,
    },
    lib::a::{
        boxed::Box,
        format,
        string::{String, ToString},
    },
=======
    core::{error::PubNubError, Transport, TransportMethod, TransportRequest, TransportResponse},
>>>>>>> bafa2647
    PubNubClientBuilder,
};
use bytes::Bytes;
use hashbrown::HashMap;
use log::info;
use reqwest::{
    header::{HeaderMap, HeaderName, HeaderValue, InvalidHeaderName, InvalidHeaderValue},
    StatusCode,
};
use urlencoding::encode;

/// This struct is used to send requests to the [`PubNub API`] using the [`reqwest`] crate.
/// It is used as the transport type for the [`PubNubClient`].
/// It is intended to be used by the [`pubnub`] crate.
///
/// [`PubNub API`]: https://www.pubnub.com/docs
/// [`reqwest`]: https://docs.rs/reqwest
/// [`pubnub`]: ../index.html
/// [`PubNubClient`]: ../pubnub_client/struct.PubNubClient.html
#[derive(Clone, Debug)]
pub struct TransportReqwest {
    reqwest_client: reqwest::Client,

    /// The hostname to use for requests.
    /// It is used as the base URL for all requests.
    ///
    /// It defaults to `https://ps.pndsn.com/`.
    /// # Examples
    /// ```
    /// use pubnub::transport::TransportReqwest;
    ///
    /// let transport = {
    ///    let mut transport = TransportReqwest::default();
    ///    transport.hostname = "https://wherever.you.want.com".into();
    ///    transport
    /// };
    /// ```
    pub hostname: String,
}

#[async_trait::async_trait]
impl Transport for TransportReqwest {
    async fn send(&self, request: TransportRequest) -> Result<TransportResponse, PubNubError> {
        let request_url = prepare_url(&self.hostname, &request.path, &request.query_parameters);
        info!("{}", request_url);
        let headers = prepare_headers(&request.headers)?;
        let builder = match request.method {
            TransportMethod::Get => self.prepare_get_method(request, request_url),
            TransportMethod::Post => self.prepare_post_method(request, request_url),
            TransportMethod::Delete => self.prepare_delete_method(request, request_url),
        }?;

        let result = builder
            .headers(headers)
            .send()
            .await
<<<<<<< HEAD
            .map_err(|e| TransportError {
                details: e.to_string(),
            })?;
=======
            .map_err(|e| PubNubError::Transport(e.to_string()))?;
>>>>>>> bafa2647

        let status = result.status();
        result
            .bytes()
            .await
<<<<<<< HEAD
            .map_err(|e| TransportError {
                details: e.to_string(),
            })
=======
            .map_err(|e| PubNubError::Transport(e.to_string()))
>>>>>>> bafa2647
            .and_then(|bytes| create_result(status, bytes))
    }
}

impl Default for TransportReqwest {
    fn default() -> Self {
        Self {
            reqwest_client: reqwest::Client::default(),
            hostname: "https://ps.pndsn.com".into(),
        }
    }
}

impl TransportReqwest {
    /// Create a new [`TransportReqwest`] instance.
    /// It is used as the transport type for the [`PubNubClient`].
    /// It is intended to be used by the [`pubnub`] crate.
    /// It is used by the [`PubNubClientBuilder`] to create a [`PubNubClient`].
    ///
    /// It provides a default [`reqwest`] client using [`reqwest::Client::default()`]
    /// and a default hostname of `https://ps.pndsn.com`.
    ///
    /// # Example
    /// ```
    /// use pubnub::transport::TransportReqwest;
    ///
    /// let transport = TransportReqwest::new();
    ///
    /// ```
    ///
    /// [`TransportReqwest`]: ./struct.TransportReqwest.html
    /// [`PubNubClient`]: ../pubnub_client/struct.PubNubClient.html
    /// [`pubnub`]: ../index.html
    /// [`PubNubClientBuilder`]: ../pubnub_client/struct.PubNubClientBuilder.html
    /// [`reqwest`]: https://docs.rs/reqwest
    pub fn new() -> Self {
        Self::default()
    }

    /// set the custom hostname for request
    pub fn set_hostname<S>(&mut self, hostname: S)
    where
        S: Into<String>,
    {
        self.hostname = hostname.into();
    }

    fn prepare_get_method(
        &self,
        _request: TransportRequest,
        url: String,
    ) -> Result<reqwest::RequestBuilder, PubNubError> {
        Ok(self.reqwest_client.get(url))
    }

    fn prepare_post_method(
        &self,
        request: TransportRequest,
        url: String,
    ) -> Result<reqwest::RequestBuilder, PubNubError> {
        request
            .body
<<<<<<< HEAD
            .ok_or(TransportError {
                details: "Body should not be empty for POST".into(),
            })
=======
            .ok_or(PubNubError::Transport(
                "Body should not be empty for POST".into(),
            ))
>>>>>>> bafa2647
            .map(|vec_bytes| self.reqwest_client.post(url).body(vec_bytes))
    }

    fn prepare_delete_method(
        &self,
        _request: TransportRequest,
        url: String,
    ) -> Result<reqwest::RequestBuilder, PubNubError> {
        Ok(self.reqwest_client.delete(url))
    }
}

fn prepare_headers(request_headers: &HashMap<String, String>) -> Result<HeaderMap, PubNubError> {
<<<<<<< HEAD
    request_headers
        .iter()
        .map(|(k, v)| -> Result<(HeaderName, HeaderValue), PubNubError> {
            let name = TryFrom::try_from(k).map_err(|err: InvalidHeaderName| TransportError {
                details: err.to_string(),
            })?;
            let value: HeaderValue =
                TryFrom::try_from(v).map_err(|err: InvalidHeaderValue| TransportError {
                    details: err.to_string(),
                })?;
            Ok((name, value))
        })
        .collect()
=======
    HeaderMap::try_from(request_headers).map_err(|err| PubNubError::Transport(err.to_string()))
>>>>>>> bafa2647
}

fn prepare_url(hostname: &str, path: &str, query_params: &HashMap<String, String>) -> String {
    if query_params.is_empty() {
        return format!("{}{}", hostname, path);
    }
    let mut qp = query_params
        .iter()
        .fold(format!("{}{}?", hostname, path), |acc_query, (k, v)| {
            format!("{}{}={}&", acc_query, k, encode(v))
        });

    qp.remove(qp.len() - 1);
    qp
}

fn create_result(status: StatusCode, body: Bytes) -> Result<TransportResponse, PubNubError> {
    Ok(TransportResponse {
        status: status.as_u16(),
        body: (!body.is_empty()).then(|| body.to_vec()),
        ..Default::default()
    })
}

impl PubNubClientBuilder<TransportReqwest> {
    /// Creates a new [`PubNubClientBuilder`] with the default [`TransportReqwest`] transport.
    /// The default transport uses the [`reqwest`] crate to send requests to the [`PubNub API`].
    /// The default hostname is `https://ps.pndsn.com`.
    /// The default [`reqwest`] client is created using [`reqwest::Client::default()`].
    ///
    /// # Examples
    /// ```
    /// use pubnub::{PubNubClientBuilder, Keyset};
    ///
    /// let client = PubNubClientBuilder::with_reqwest_transport()
    ///     .with_keyset(Keyset {
    ///         subscribe_key: "sub-c-abc123",
    ///         publish_key: Some("pub-c-abc123"),
    ///         secret_key: None,
    ///     })
    ///     .with_user_id("user-123")
    ///     .build();
    /// ```
    ///
    /// [`PubNubClientBuilder`]: ../pubnub_client/struct.PubNubClientBuilder.html
    /// [`TransportReqwest`]: ./struct.TransportReqwest.html
    /// [`reqwest`]: https://docs.rs/reqwest
    /// [`PubNub API`]: https://www.pubnub.com/docs
    /// [`PubNubClient`]: ../pubnub_client/struct.PubNubClient.html
    pub fn with_reqwest_transport() -> PubNubClientBuilder<TransportReqwest> {
        PubNubClientBuilder {
            transport: Some(TransportReqwest::new()),
        }
    }
}

#[cfg(feature = "blocking")]
pub mod blocking {
    //! # Reqwest Transport Blocking Implementation
    //!
    //! This module contains the [`TransportReqwest`] struct.
    //! It is used to send requests to the [`PubNub API`] using the [`reqwest`] crate.
    //! It is intended to be used by the [`pubnub`] crate.
    //!
    //! It requires the [`reqwest` and `blocking` feature] to be enabled.
    //!
    //! [`TransportReqwest`]: ./struct.TransportReqwest.html
    //! [`PubNub API`]: https://www.pubnub.com/docs
    //! [`reqwest`]: https://docs.rs/reqwest
    //! [`pubnub`]: ../index.html
    //! [`PubNubClient`]: ../pubnub_client/struct.PubNubClient.html
    //! [`reqwest` feature]: ../index.html#features

    use log::info;

    use crate::{
        core::{PubNubError, TransportMethod, TransportRequest, TransportResponse},
        transport::reqwest::{create_result, prepare_headers, prepare_url},
        PubNubClientBuilder,
    };

    /// This struct is used to send requests to the [`PubNub API`] using the [`reqwest`] crate.
    /// It is used as the transport type for the [`PubNubClient`].
    /// It is intended to be used by the [`pubnub`] crate.
    ///
    /// It requires the [`reqwest` and `blocking` feature] to be enabled.
    ///
    /// [`PubNub API`]: https://www.pubnub.com/docs
    /// [`reqwest`]: https://docs.rs/reqwest
    /// [`pubnub`]: ../index.html
    /// [`PubNubClient`]: ../pubnub_client/struct.PubNubClient.html
    pub struct TransportReqwest {
        reqwest_client: reqwest::blocking::Client,
        /// The hostname to use for requests.
        /// It is used as the base URL for all requests.
        ///
        /// It defaults to `https://ps.pndsn.com/`.
        /// # Examples
        /// ```
        /// use pubnub::transport::TransportReqwest;
        ///
        /// let transport = {
        ///    let mut transport = TransportReqwest::default();
        ///    transport.hostname = "https://wherever.you.want.com".into();
        ///    transport
        /// };
        /// ```
        pub hostname: String,
    }

    impl crate::core::blocking::Transport for TransportReqwest {
        fn send(&self, request: TransportRequest) -> Result<TransportResponse, PubNubError> {
            let request_url = prepare_url(&self.hostname, &request.path, &request.query_parameters);
            info!("{}", request_url);
            let headers = prepare_headers(&request.headers)?;
            let builder = match request.method {
                TransportMethod::Get => self.prepare_get_method(request, request_url),
                TransportMethod::Post => self.prepare_post_method(request, request_url),
                TransportMethod::Delete => self.prepare_delete_method(request, request_url),
            }?;

<<<<<<< HEAD
            let result =
                builder
                    .headers(headers)
                    .send()
                    .map_err(|e| PubNubError::TransportError {
                        details: e.to_string(),
                    })?;
=======
            let result = builder
                .headers(headers)
                .send()
                .map_err(|e| PubNubError::Transport(e.to_string()))?;
>>>>>>> bafa2647

            let status = result.status();
            result
                .bytes()
<<<<<<< HEAD
                .map_err(|e| PubNubError::TransportError {
                    details: e.to_string(),
                })
=======
                .map_err(|e| PubNubError::Transport(e.to_string()))
>>>>>>> bafa2647
                .and_then(|bytes| create_result(status, bytes))
        }
    }

    impl Default for TransportReqwest {
        fn default() -> Self {
            Self {
                reqwest_client: reqwest::blocking::Client::default(),
                hostname: "https://ps.pndsn.com".into(),
            }
        }
    }

    impl TransportReqwest {
        /// Create a new [`TransportReqwest`] instance.
        /// It is used as the transport type for the [`PubNubClient`].
        /// It is intended to be used by the [`pubnub`] crate.
        /// It is used by the [`PubNubClientBuilder`] to create a [`PubNubClient`].
        ///
        /// It provides a default [`reqwest`] client using [`reqwest::Client::default()`]
        /// and a default hostname of `https://ps.pndsn.com`.
        ///
        /// # Example
        /// ```
        /// use pubnub::transport::TransportReqwest;
        ///
        /// let transport = TransportReqwest::new();
        /// ```
        ///
        /// [`TransportReqwest`]: ./struct.TransportReqwest.html
        /// [`PubNubClient`]: ../pubnub_client/struct.PubNubClient.html
        /// [`pubnub`]: ../index.html
        /// [`PubNubClientBuilder`]: ../pubnub_client/struct.PubNubClientBuilder.html
        /// [`reqwest`]: https://docs.rs/reqwest
        pub fn new() -> Self {
            Self::default()
        }

        fn prepare_get_method(
            &self,
            _request: TransportRequest,
            request_url: String,
        ) -> Result<reqwest::blocking::RequestBuilder, PubNubError> {
            let builder = self.reqwest_client.get(request_url);
            Ok(builder)
        }

        fn prepare_post_method(
            &self,
            request: TransportRequest,
            request_url: String,
        ) -> Result<reqwest::blocking::RequestBuilder, PubNubError> {
            let builder = self.reqwest_client.post(request_url);
            let builder = match request.body {
                Some(body) => builder.body(body),
                None => builder,
            };
            Ok(builder)
        }

        fn prepare_delete_method(
            &self,
            _request: TransportRequest,
            request_url: String,
        ) -> Result<reqwest::blocking::RequestBuilder, PubNubError> {
            Ok(self.reqwest_client.delete(request_url))
        }
    }

    impl PubNubClientBuilder<TransportReqwest> {
        /// Creates a new [`PubNubClientBuilder`] with the default [`TransportReqwest`] transport.
        /// The default transport uses the [`reqwest`] crate to send requests to the [`PubNub API`].
        /// The default hostname is `https://ps.pndsn.com`.
        /// The default [`reqwest`] client is created using [`reqwest::Client::default()`].
        ///
        /// # Examples
        /// ```
        /// use pubnub::{PubNubClientBuilder, Keyset};
        ///
        /// let client = PubNubClientBuilder::with_reqwest_transport()
        ///     .with_keyset(Keyset {
        ///         subscribe_key: "sub-c-abc123",
        ///         publish_key: Some("pub-c-abc123"),
        ///         secret_key: None,
        ///     })
        ///     .with_user_id("user-123")
        ///     .build();
        /// ```
        ///
        /// [`PubNubClientBuilder`]: ../pubnub_client/struct.PubNubClientBuilder.html
        /// [`TransportReqwest`]: ./struct.TransportReqwest.html
        /// [`reqwest`]: https://docs.rs/reqwest
        /// [`PubNub API`]: https://www.pubnub.com/docs
        /// [`PubNubClient`]: ../pubnub_client/struct.PubNubClient.html
        pub fn with_reqwest_blocking_transport() -> PubNubClientBuilder<TransportReqwest> {
            PubNubClientBuilder {
                transport: Some(TransportReqwest::new()),
            }
        }
    }

    #[cfg(test)]
    mod should {
        use crate::core::blocking::Transport;

        use super::*;

        use test_case::test_case;
        use wiremock::matchers::{body_string, method, path as path_macher};
        use wiremock::{Mock, MockServer, ResponseTemplate};

        #[test_case("/path/%22Hello%22", "/path/\"Hello\"" ; "sending string")]
        #[test_case("/path/%7B%22a%22:%22b%22%7D", "/path/{\"a\":\"b\"}" ; "sending object")]
        #[test_case("/path/1", "/path/1" ; "sending number")]
        #[test_case("/path/true", "/path/true" ; "sending boolean")]
        #[test_case("/path/[%22a%22]", "/path/[\"a\"]" ; "sending array")]
        #[tokio::test]
        async fn send_via_get_method(path_to_match: &str, path_to_send: &str) {
            let server = MockServer::start().await;
            let path_to_send = path_to_send.to_string();

            Mock::given(method("GET"))
                .and(path_macher(path_to_match))
                .respond_with(
                    ResponseTemplate::new(200)
                        .set_body_string("[1,\"Sent\",\"16787176144828000\"]"),
                )
                .mount(&server)
                .await;

            tokio::task::spawn_blocking(move || {
                let transport = TransportReqwest {
                    reqwest_client: reqwest::blocking::Client::default(),
                    hostname: server.uri(),
                };

                let request = TransportRequest {
                    path: path_to_send,
                    query_parameters: [("uuid".into(), "Phoenix".into())].into(),
                    method: TransportMethod::Get,
                    body: None,
                    ..Default::default()
                };

                let response = transport.send(request).unwrap();

                assert_eq!(response.status, 200);
            })
            .await
            .unwrap();
        }

        #[tokio::test]
        async fn send_via_post_method() {
            let message = "\"Hello from post\"";
            let path = "/publish/sub_key/pub_key/0/chat/0";

            let server = MockServer::start().await;
            Mock::given(method("POST"))
                .and(path_macher(path))
                .and(body_string(message.to_string()))
                .respond_with(
                    ResponseTemplate::new(200)
                        .set_body_string("[1,\"Sent\",\"16787176144828000\"]"),
                )
                .mount(&server)
                .await;

            tokio::task::spawn_blocking(move || {
                let transport = TransportReqwest {
                    reqwest_client: reqwest::blocking::Client::default(),
                    hostname: server.uri(),
                };

                let request = TransportRequest {
                    path: path.into(),
                    query_parameters: [("uuid".into(), "Phoenix".into())].into(),
                    method: TransportMethod::Post,
                    body: Some(message.chars().map(|c| c as u8).collect()),
                    ..Default::default()
                };

                let response = transport.send(request).unwrap();

                assert_eq!(response.status, 200);
            })
            .await
            .unwrap();
        }
    }
}

#[cfg(test)]
mod should {
    use super::*;
    use test_case::test_case;
    use wiremock::matchers::{body_string, header, method, path as path_macher};
    use wiremock::{Mock, MockServer, ResponseTemplate};

    #[test_case("/path/%22Hello%22", "/path/\"Hello\"" ; "sending string")]
    #[test_case("/path/%7B%22a%22:%22b%22%7D", "/path/{\"a\":\"b\"}" ; "sending object")]
    #[test_case("/path/1", "/path/1" ; "sending number")]
    #[test_case("/path/true", "/path/true" ; "sending boolean")]
    #[test_case("/path/[%22a%22]", "/path/[\"a\"]" ; "sending array")]
    #[tokio::test]
    async fn send_via_get_method(path_to_match: &str, path_to_send: &str) {
        let server = MockServer::start().await;

        Mock::given(method("GET"))
            .and(path_macher(path_to_match.to_string()))
            .respond_with(
                ResponseTemplate::new(200).set_body_string("[1,\"Sent\",\"16787176144828000\"]"),
            )
            .mount(&server)
            .await;

        let transport = TransportReqwest {
            reqwest_client: reqwest::Client::default(),
            hostname: server.uri(),
        };

        let request = TransportRequest {
            path: path_to_send.into(),
            query_parameters: [("uuid".into(), "Phoenix".into())].into(),
            method: TransportMethod::Get,
            body: None,
            ..Default::default()
        };

        let response = transport.send(request).await.unwrap();

        assert_eq!(response.status, 200);
    }

    #[test]
    fn verify_query_params_merge() {
        let query_params = HashMap::<String, String>::from([
            ("norep".into(), "true".into()),
            ("space-id".to_string(), "space_id".to_string()),
            ("meta".to_string(), "{\"k\":\"v\"}".to_string()),
            ("seqn".to_string(), "1".to_string()),
            ("pnsdk".to_string(), "rust/1.2".to_string()),
        ]);

        let url_string = prepare_url("host:8080", "/key/channel", &query_params);
        let parsed_url = reqwest::Url::parse(&url_string).unwrap();
        let retrived_query_params: HashMap<String, String> =
            parsed_url.query_pairs().into_owned().collect();
        assert_eq!(query_params, retrived_query_params);
    }
    #[tokio::test]
    async fn send_via_post_method() {
        let message = "\"Hello from post\"";
        let path = "/publish/sub_key/pub_key/0/chat/0";

        let server = MockServer::start().await;
        Mock::given(method("POST"))
            .and(path_macher(path))
            .and(body_string(message.to_string()))
            .respond_with(
                ResponseTemplate::new(200).set_body_string("[1,\"Sent\",\"16787176144828000\"]"),
            )
            .mount(&server)
            .await;

        let transport = TransportReqwest {
            reqwest_client: reqwest::Client::default(),
            hostname: server.uri(),
        };

        let request = TransportRequest {
            path: path.into(),
            query_parameters: [("uuid".into(), "Phoenix".into())].into(),
            method: TransportMethod::Post,
            body: Some(message.chars().map(|c| c as u8).collect()),
            ..Default::default()
        };

        let response = transport.send(request).await.unwrap();

        assert_eq!(response.status, 200);
    }

    #[tokio::test]
    async fn send_headers() {
        let path = "/publish/sub_key/pub_key/0/chat/0";
        let expected_key = "k";
        let expected_val = "v";

        let server = MockServer::start().await;
        Mock::given(method("GET"))
            .and(path_macher(path))
            .and(header(expected_key, expected_val))
            .respond_with(
                ResponseTemplate::new(200).set_body_string("[1,\"Sent\",\"16787176144828000\"]"),
            )
            .mount(&server)
            .await;

        let transport = TransportReqwest {
            reqwest_client: reqwest::Client::default(),
            hostname: server.uri(),
        };

        let request = TransportRequest {
            path: path.into(),
            method: TransportMethod::Get,
            headers: HashMap::from([(expected_key.into(), expected_val.into())]),
            ..Default::default()
        };

        let response = transport.send(request).await.unwrap();

        assert_eq!(response.status, 200);
    }

    #[tokio::test]
    async fn return_err_on_post_empty_body() {
        let transport = TransportReqwest::default();

        let request = TransportRequest {
            method: TransportMethod::Post,
            body: None,
            ..Default::default()
        };

        assert!(transport.send(request).await.is_err());
    }
}<|MERGE_RESOLUTION|>--- conflicted
+++ resolved
@@ -14,7 +14,6 @@
 //! [`reqwest` feature]: ../index.html#features
 
 use crate::{
-<<<<<<< HEAD
     core::{
         error::{PubNubError, PubNubError::TransportError},
         Transport, TransportMethod, TransportRequest, TransportResponse,
@@ -24,9 +23,6 @@
         format,
         string::{String, ToString},
     },
-=======
-    core::{error::PubNubError, Transport, TransportMethod, TransportRequest, TransportResponse},
->>>>>>> bafa2647
     PubNubClientBuilder,
 };
 use bytes::Bytes;
@@ -83,25 +79,17 @@
             .headers(headers)
             .send()
             .await
-<<<<<<< HEAD
-            .map_err(|e| TransportError {
+            .map_err(|e| Transport {
                 details: e.to_string(),
             })?;
-=======
-            .map_err(|e| PubNubError::Transport(e.to_string()))?;
->>>>>>> bafa2647
 
         let status = result.status();
         result
             .bytes()
             .await
-<<<<<<< HEAD
-            .map_err(|e| TransportError {
+            .map_err(|e| Transport {
                 details: e.to_string(),
             })
-=======
-            .map_err(|e| PubNubError::Transport(e.to_string()))
->>>>>>> bafa2647
             .and_then(|bytes| create_result(status, bytes))
     }
 }
@@ -164,15 +152,9 @@
     ) -> Result<reqwest::RequestBuilder, PubNubError> {
         request
             .body
-<<<<<<< HEAD
-            .ok_or(TransportError {
+            .ok_or(Transport {
                 details: "Body should not be empty for POST".into(),
             })
-=======
-            .ok_or(PubNubError::Transport(
-                "Body should not be empty for POST".into(),
-            ))
->>>>>>> bafa2647
             .map(|vec_bytes| self.reqwest_client.post(url).body(vec_bytes))
     }
 
@@ -186,23 +168,19 @@
 }
 
 fn prepare_headers(request_headers: &HashMap<String, String>) -> Result<HeaderMap, PubNubError> {
-<<<<<<< HEAD
     request_headers
         .iter()
         .map(|(k, v)| -> Result<(HeaderName, HeaderValue), PubNubError> {
-            let name = TryFrom::try_from(k).map_err(|err: InvalidHeaderName| TransportError {
+            let name = TryFrom::try_from(k).map_err(|err: InvalidHeaderName| Transport {
                 details: err.to_string(),
             })?;
             let value: HeaderValue =
-                TryFrom::try_from(v).map_err(|err: InvalidHeaderValue| TransportError {
+                TryFrom::try_from(v).map_err(|err: InvalidHeaderValue| Transport {
                     details: err.to_string(),
                 })?;
             Ok((name, value))
         })
         .collect()
-=======
-    HeaderMap::try_from(request_headers).map_err(|err| PubNubError::Transport(err.to_string()))
->>>>>>> bafa2647
 }
 
 fn prepare_url(hostname: &str, path: &str, query_params: &HashMap<String, String>) -> String {
@@ -324,31 +302,19 @@
                 TransportMethod::Delete => self.prepare_delete_method(request, request_url),
             }?;
 
-<<<<<<< HEAD
-            let result =
-                builder
-                    .headers(headers)
-                    .send()
-                    .map_err(|e| PubNubError::TransportError {
-                        details: e.to_string(),
-                    })?;
-=======
             let result = builder
                 .headers(headers)
                 .send()
-                .map_err(|e| PubNubError::Transport(e.to_string()))?;
->>>>>>> bafa2647
+                .map_err(|e| PubNubError::Transport {
+                    details: e.to_string(),
+                })?;
 
             let status = result.status();
             result
                 .bytes()
-<<<<<<< HEAD
-                .map_err(|e| PubNubError::TransportError {
+                .map_err(|e| PubNubError::Transport {
                     details: e.to_string(),
                 })
-=======
-                .map_err(|e| PubNubError::Transport(e.to_string()))
->>>>>>> bafa2647
                 .and_then(|bytes| create_result(status, bytes))
         }
     }
