//! PubNub middleware module.
//!
//! This module contains the middleware that is used to add the required query parameters to the requests.
//! The middleware is used to add the `pnsdk`, `uuid`, `instanceid` and `requestid` query parameters to the requests.

use crate::{
    core::{PubNubError, Transport, TransportMethod, TransportRequest, TransportResponse},
    dx::pubnub_client::{SDK_ID, VERSION},
    lib::{
        a::{
            boxed::Box,
            format,
            string::{String, ToString},
        },
        Vec,
    },
};
use base64::{engine::general_purpose, Engine as _};
use hashbrown::HashMap;
use hmac::{Hmac, Mac};
use sha2::Sha256;
<<<<<<< HEAD
=======
use std::collections::HashMap;
use std::ops::Deref;
>>>>>>> bafa2647
use std::sync::Arc;
use time::OffsetDateTime;
use urlencoding::encode;
use uuid::Uuid;

/// PubNub middleware.
///
/// This middleware is used to add the required query parameters to the requests.
/// The middleware is used to add the `pnsdk`, `uuid`, `instanceid` and `requestid` query parameters to the requests.
///
/// The `pnsdk` query parameter is used to identify the SDK that is used to make the request.
/// The `uuid` query parameter is used to identify the user that is making the request.
/// The `instanceid` query parameter is used to identify the instance of the SDK that is making the request.
/// The `requestid` query parameter is used to identify the request that is being made.
///
/// It is used internally by the [`PubNubClient`].
/// If you are using the [`PubNubClient`] you don't need to use this middleware.
///
/// [`PubNubClient`]: crate::dx::PubNubClient
#[derive(Debug)]
pub struct PubNubMiddleware<T> {
    pub(crate) transport: T,
    pub(crate) instance_id: Arc<Option<String>>,
    pub(crate) user_id: Arc<String>,
    pub(crate) signature_keys: Option<SignatureKeySet>,
    pub(crate) auth_key: Option<Arc<String>>,
    pub(crate) auth_token: Arc<spin::RwLock<String>>,
}

#[derive(Debug)]
pub(crate) struct SignatureKeySet {
    pub(crate) secret_key: String,
    pub(crate) publish_key: String,
    pub(crate) subscribe_key: String,
}

impl SignatureKeySet {
    fn handle_query_params(query_parameters: &HashMap<String, String>) -> String {
        let mut query_params_str = query_parameters
            .iter()
            .map(|(key, value)| format!("{}={}", key, encode(value)))
            .collect::<Vec<String>>();
        query_params_str.sort_unstable();
        query_params_str.join("&")
    }

    fn prepare_signature_v1_input(&self, req: &TransportRequest) -> String {
        format!(
            "{}\n{}\n{}\n{}",
            self.subscribe_key,
            self.publish_key,
            req.path,
            SignatureKeySet::handle_query_params(&req.query_parameters)
        )
    }

    fn prepare_signature_v2_input_without_body(&self, req: &TransportRequest) -> String {
        format!(
            "{}\n{}\n{}\n{}\n",
            req.method.to_string().to_ascii_uppercase(),
            self.publish_key,
            req.path,
            SignatureKeySet::handle_query_params(&req.query_parameters)
        )
    }

    fn calculate_signature(&self, req: &TransportRequest) -> String {
        let mut mac = Hmac::<Sha256>::new_from_slice(self.secret_key.as_bytes())
            .expect("HMAC can take key of any size");
        if req.method == TransportMethod::Post && req.path.starts_with("/publish") {
            let input = self.prepare_signature_v1_input(req);
            mac.update(input.as_bytes());
            let result = mac.finalize();
            general_purpose::URL_SAFE_NO_PAD.encode(result.into_bytes())
        } else {
            let input = self.prepare_signature_v2_input_without_body(req);
            mac.update(input.as_bytes());
            mac.update(req.body.as_deref().unwrap_or_default());
            let result = mac.finalize();
            format!(
                "v2.{}",
                general_purpose::URL_SAFE_NO_PAD.encode(result.into_bytes())
            )
        }
    }
}

impl<T> PubNubMiddleware<T> {
    fn prepare_request(&self, mut req: TransportRequest) -> Result<TransportRequest, PubNubError> {
        req.query_parameters
            .insert("requestid".into(), Uuid::new_v4().to_string());
        req.query_parameters
            .insert("pnsdk".into(), format!("{}/{}", SDK_ID, VERSION));
        req.query_parameters
            .insert("uuid".into(), self.user_id.as_ref().into());

        if let Some(instance_id) = self.instance_id.as_deref() {
            req.query_parameters
                .insert("instanceid".into(), instance_id.into());
        }

        // Adding access token or authorization key.
        if !self.auth_token.read().is_empty() {
            req.query_parameters
                .insert("auth".into(), self.auth_token.read().deref().into());
        } else if let Some(auth_key) = self.auth_key.as_deref() {
            req.query_parameters.insert("auth".into(), auth_key.into());
        }

        if let Some(signature_key_set) = &self.signature_keys {
            req.query_parameters.insert(
                "timestamp".into(),
<<<<<<< HEAD
                OffsetDateTime::now_utc().unix_timestamp().to_string(),
=======
                SystemTime::now()
                    .duration_since(UNIX_EPOCH)
                    .map_err(|e| PubNubError::Transport(e.to_string()))?
                    .as_secs()
                    .to_string(),
>>>>>>> bafa2647
            );
            req.query_parameters.insert(
                "signature".into(),
                signature_key_set.calculate_signature(&req),
            );
        }

        Ok(req)
    }
}

#[async_trait::async_trait]
impl<T> Transport for PubNubMiddleware<T>
where
    T: Transport,
{
    async fn send(&self, req: TransportRequest) -> Result<TransportResponse, PubNubError> {
        self.prepare_request(req)
            .map(|req| self.transport.send(req))?
            .await
    }
}

#[cfg(feature = "blocking")]
impl<T> crate::core::blocking::Transport for PubNubMiddleware<T>
where
    T: crate::core::blocking::Transport,
{
    fn send(&self, req: TransportRequest) -> Result<TransportResponse, PubNubError> {
        self.prepare_request(req)
            .and_then(|req| self.transport.send(req))
    }
}

#[cfg(test)]
mod should {
    use super::*;
    use crate::core::TransportMethod::Get;
    use crate::core::TransportResponse;
<<<<<<< HEAD
=======
    use spin::rwlock::RwLock;
    use std::collections::HashMap;
>>>>>>> bafa2647

    #[tokio::test]
    async fn publish_message() {
        #[derive(Default)]
        struct MockTransport;

        #[async_trait::async_trait]
        impl Transport for MockTransport {
            async fn send(
                &self,
                request: TransportRequest,
            ) -> Result<TransportResponse, PubNubError> {
                assert_eq!(
                    "user_id",
                    request.query_parameters.get("uuid").unwrap().clone()
                );
                assert_eq!(
                    "instance_id",
                    request.query_parameters.get("instanceid").unwrap().clone()
                );
                assert_eq!(
                    format!("{}/{}", SDK_ID, VERSION),
                    request.query_parameters.get("pnsdk").unwrap().clone()
                );
                assert!(request.query_parameters.contains_key("requestid"));
                Ok(TransportResponse::default())
            }
        }

        let middleware = PubNubMiddleware {
            transport: MockTransport::default(),
            instance_id: Arc::new(Some(String::from("instance_id"))),
            user_id: String::from("user_id").into(),
            signature_keys: None,
            auth_token: Arc::new(RwLock::new(String::new())),
            auth_key: None,
        };

        let result = middleware.send(TransportRequest::default()).await;

        assert!(result.is_ok());
    }

    #[test]
    fn test_signature() {
        let signature_key_set = SignatureKeySet {
            secret_key: "secKey".into(),
            publish_key: "pubKey".into(),
            subscribe_key: "".into(),
        };

        let request = TransportRequest {
            path: "/publish/pubKey/subKey/0/my_channel/0/%22hello%21%22".to_string(),
            method: Get,
            body: None,
            query_parameters: HashMap::from([
                ("store".to_string(), "1".to_string()),
                ("ttl".to_string(), "10".to_string()),
                ("uuid".to_string(), "userId".to_string()),
                ("pnsdk".to_string(), "PubNub-Rust".to_string()),
                ("timestamp".to_string(), "1679642098".to_string()),
            ]),
            ..TransportRequest::default()
        };
        let signature = signature_key_set.calculate_signature(&request);
        assert_eq!("v2.AHl5lMpzyT4qcvvlqaszCjTUqU6dPb10a4_XSaYCNIQ", signature);
    }

    #[cfg(feature = "blocking")]
    #[test]
    fn blocking_transport() {
        use crate::core::blocking::Transport;

        #[derive(Default)]
        struct MockTransport;

        impl crate::core::blocking::Transport for MockTransport {
            fn send(&self, request: TransportRequest) -> Result<TransportResponse, PubNubError> {
                assert_eq!(
                    "user_id",
                    request.query_parameters.get("uuid").unwrap().clone()
                );
                assert_eq!(
                    "instance_id",
                    request.query_parameters.get("instanceid").unwrap().clone()
                );
                assert_eq!(
                    format!("{}/{}", SDK_ID, VERSION),
                    request.query_parameters.get("pnsdk").unwrap().clone()
                );
                assert!(request.query_parameters.contains_key("requestid"));
                Ok(TransportResponse::default())
            }
        }

        let middleware = PubNubMiddleware {
            transport: MockTransport::default(),
            instance_id: Some(String::from("instance_id")).into(),
            user_id: "user_id".to_string().into(),
            signature_keys: None,
            auth_token: Arc::new(RwLock::new(String::new())),
            auth_key: None,
        };

        let result = middleware.send(TransportRequest::default());

        assert!(result.is_ok());
    }
}<|MERGE_RESOLUTION|>--- conflicted
+++ resolved
@@ -12,6 +12,7 @@
             format,
             string::{String, ToString},
         },
+        ops::Deref,
         Vec,
     },
 };
@@ -19,11 +20,6 @@
 use hashbrown::HashMap;
 use hmac::{Hmac, Mac};
 use sha2::Sha256;
-<<<<<<< HEAD
-=======
-use std::collections::HashMap;
-use std::ops::Deref;
->>>>>>> bafa2647
 use std::sync::Arc;
 use time::OffsetDateTime;
 use urlencoding::encode;
@@ -136,15 +132,7 @@
         if let Some(signature_key_set) = &self.signature_keys {
             req.query_parameters.insert(
                 "timestamp".into(),
-<<<<<<< HEAD
                 OffsetDateTime::now_utc().unix_timestamp().to_string(),
-=======
-                SystemTime::now()
-                    .duration_since(UNIX_EPOCH)
-                    .map_err(|e| PubNubError::Transport(e.to_string()))?
-                    .as_secs()
-                    .to_string(),
->>>>>>> bafa2647
             );
             req.query_parameters.insert(
                 "signature".into(),
@@ -184,11 +172,8 @@
     use super::*;
     use crate::core::TransportMethod::Get;
     use crate::core::TransportResponse;
-<<<<<<< HEAD
-=======
+    use hashbrown::HashMap;
     use spin::rwlock::RwLock;
-    use std::collections::HashMap;
->>>>>>> bafa2647
 
     #[tokio::test]
     async fn publish_message() {
