--- conflicted
+++ resolved
@@ -39,13 +39,9 @@
     T: serde::Deserialize<'de>,
 {
     fn deserialize(&self, bytes: &'de [u8]) -> Result<T, crate::core::PubNubError> {
-<<<<<<< HEAD
-        serde_json::from_slice(bytes).map_err(|e| PubNubError::DeserializationError {
+        serde_json::from_slice(bytes).map_err(|e| PubNubError::Deserialization {
             details: e.to_string(),
         })
-=======
-        serde_json::from_slice(bytes).map_err(|e| PubNubError::Deserialization(e.to_string()))
->>>>>>> bafa2647
     }
 }
 
