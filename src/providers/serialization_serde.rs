//! Serde implementation for PubNub [`Serialize`] trait.
//!
//! This module provides a `serde` serializer for the Pubnub protocol.
//!
//! # Examples
//! ```
//! use pubnub::core::Serialize as _;
//! use serde::{Serialize, Deserialize};
//!
//! #[derive(Serialize, Deserialize, Debug, PartialEq)]
//! struct Foo {
//!    bar: String,
//! }
//!
//! let foo = Foo { bar: "baz".to_string() };
//! assert_eq!(foo.serialize().unwrap(), b"{\"bar\":\"baz\"}".to_vec());
//! ```
//!
//! [`Serialize`]: ../trait.Serialize.html

<<<<<<< HEAD
use crate::lib::{a::string::ToString, Vec};
=======
/// Serde implementation for PubNub [`Serializer`] trait.
///
/// This struct implements the [`Serializer`] trait for the [`serde`] crate.
/// It is used by the [`dx`] modules to serialize the data sent to PubNub API.
///
/// [`serde`]: https://crates.io/crates/serde
/// [`dx`]: ../dx/index.html
/// [`Serializer`]: ../core/trait.Serializer.html
pub struct SerdeSerializer;

impl<'se, T> crate::core::Serializer<'se, T> for SerdeSerializer
where
    T: serde::Serialize,
{
    fn serialize(&self, object: &'se T) -> Result<Vec<u8>, crate::core::PubNubError> {
        serde_json::to_vec(object)
            .map_err(|e| crate::core::PubNubError::Serialization(e.to_string()))
    }
}
>>>>>>> bafa2647

impl<S> crate::core::Serialize for S
where
    S: serde::Serialize,
{
    fn serialize(self) -> Result<Vec<u8>, crate::core::PubNubError> {
<<<<<<< HEAD
        serde_json::to_vec(&self).map_err(|e| crate::core::PubNubError::SerializationError {
            details: e.to_string(),
        })
=======
        serde_json::to_vec(&self)
            .map_err(|e| crate::core::PubNubError::Serialization(e.to_string()))
>>>>>>> bafa2647
    }
}

#[cfg(test)]
mod should {
    use crate::core::Serialize;
    use crate::lib::a::string::String;

    #[test]
    fn serialize_serde_values() {
        #[derive(serde::Serialize, serde::Deserialize, Debug, PartialEq)]
        struct Foo {
            bar: String,
        }

        let sut = Foo { bar: "baz".into() };
        assert_eq!(sut.serialize().unwrap(), b"{\"bar\":\"baz\"}".to_vec());
    }
}<|MERGE_RESOLUTION|>--- conflicted
+++ resolved
@@ -18,9 +18,8 @@
 //!
 //! [`Serialize`]: ../trait.Serialize.html
 
-<<<<<<< HEAD
 use crate::lib::{a::string::ToString, Vec};
-=======
+
 /// Serde implementation for PubNub [`Serializer`] trait.
 ///
 /// This struct implements the [`Serializer`] trait for the [`serde`] crate.
@@ -40,21 +39,15 @@
             .map_err(|e| crate::core::PubNubError::Serialization(e.to_string()))
     }
 }
->>>>>>> bafa2647
 
 impl<S> crate::core::Serialize for S
 where
     S: serde::Serialize,
 {
     fn serialize(self) -> Result<Vec<u8>, crate::core::PubNubError> {
-<<<<<<< HEAD
-        serde_json::to_vec(&self).map_err(|e| crate::core::PubNubError::SerializationError {
+        serde_json::to_vec(&self).map_err(|e| crate::core::PubNubError::Serialization {
             details: e.to_string(),
         })
-=======
-        serde_json::to_vec(&self)
-            .map_err(|e| crate::core::PubNubError::Serialization(e.to_string()))
->>>>>>> bafa2647
     }
 }
 
