--- conflicted
+++ resolved
@@ -54,11 +54,7 @@
 required-features = ["contract_test"]
 
 [features]
-<<<<<<< HEAD
-full = ["serde", "reqwest", "aescbc", "blocking"]
-=======
-full = ["serde", "reqwest", "aescbc", "parse_token"]
->>>>>>> 2b59375d
+full = ["serde", "reqwest", "aescbc", "parse_token", "blocking"]
 default = ["serde", "reqwest", "aescbc"]
 serde = ["dep:serde", "dep:serde_json"]
 reqwest = ["dep:reqwest"]
