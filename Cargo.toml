--- conflicted
+++ resolved
@@ -26,12 +26,9 @@
 # signature
 hmac = "0.12"
 sha2 = "0.10"
-<<<<<<< HEAD
 time = { version = "0.3", features = ["alloc"] }
-=======
 base64 = "0.21"
 bytes = "1.4"
->>>>>>> a8f34711
 
 # serde
 serde = { version = "1.0", features = ["derive"], optional = true }
@@ -65,13 +62,8 @@
 required-features = ["contract_test"]
 
 [features]
-<<<<<<< HEAD
-full = ["serde", "reqwest", "aescbc", "parse_token", "std"]
+full = ["serde", "reqwest", "aescbc", "parse_token", "blocking" "std"]
 default = ["serde", "reqwest", "aescbc", "std"]
-=======
-full = ["serde", "reqwest", "aescbc", "parse_token", "blocking"]
-default = ["serde", "reqwest", "aescbc"]
->>>>>>> a8f34711
 serde = ["dep:serde", "dep:serde_json"]
 reqwest = ["dep:reqwest"]
 aescbc = ["dep:aes", "dep:cbc", "dep:rand"]
