[package]
name = "pubnub"
version = "0.2.1"
edition = "2021"
license = "MIT"
authors = ["PubNub <support@pubnub.com>"]
description = "PubNub SDK for Rust"
repository = "https://github.com/pubnub/rust"
documentation = "https://docs.rs/pubnub/latest/pubnub" 
homepage = "https://www.pubnub.com"
categories = ["api-bindings", "asynchronous", "network-programming", "wasm"]
build = "build.rs"

[features]

# Enables all non-conflicting features
full = ["publish", "access", "serde", "reqwest", "aescbc", "parse_token", "blocking", "std", "tokio"]

# Enables all default features
default = ["publish", "subscribe", "serde", "reqwest", "aescbc", "std", "blocking", "tokio"]

# [PubNub features]

## Enables publish feature
publish = []

## Enables access manager feature
access = []

## Enables AES-CBC encryption
aescbc = ["dep:aes", "dep:cbc", "getrandom"]

## Enables token parsing
parse_token = ["dep:ciborium"]

# [Implementation features]

## Enables serde implementation for serialization and deserialization
serde = ["dep:serde", "dep:serde_json", "hashbrown/serde"]

## Enables reqwest implementation for transport layer
reqwest = ["dep:reqwest", "dep:bytes"]

## Enables tokio runtime for subscribe loop
tokio = ["dep:tokio"]

## Enables blocking implementation for transport layer
blocking = ["reqwest?/blocking"]

## Enables std library
std = ["derive_builder/std", "log/std", "uuid/std", "base64/std", "spin/std", "snafu/std", "hmac/std", "sha2/std", "time/std", "bytes?/std", "getrandom/std", "rand/default", "serde?/std", "serde_json?/std", "ciborium?/std"]

## Enables very specific implementations for different platforms.
## 
## Use only if you know what you're doing.
##
## Using the portable_atomic crate allows for supporting platforms without native atomic operations.
## This is unsafe and enabling it for multicore systems is unsound.
## See the `portable_atomic` and `critical_section` crates docs for more information.
## https://docs.rs/portable_atomic
## and
## https://docs.rs/critical-section/latest/critical_section/
extra_platforms = ["spin/portable_atomic", "dep:portable-atomic"] 

# [Internal features] (not intended for use outside of the library)
contract_test = ["parse_token", "publish", "access"]
full_no_std = ["serde", "reqwest", "aescbc", "parse_token", "blocking", "publish", "access", "subscribe", "tokio"]
full_no_std_platform_independent = ["serde", "aescbc", "parse_token", "blocking", "publish", "access", "subscribe"]
pubnub_only = ["aescbc", "parse_token", "blocking", "publish", "access", "subscribe"]
mock_getrandom = ["getrandom/custom"]
event_engine = []
# TODO: temporary treated as internal until we officially release it
futures = ["dep:futures"]
futures_tokio = ["dep:tokio"]
subscribe = ["event_engine", "futures", "futures_tokio", "dep:async-channel"]

[dependencies]
async-trait = "0.1"
log = "0.4"
hashbrown = "0.14.0"
spin = "0.9"
phantom-type = { version = "0.4.2", default-features = false }
percent-encoding = { version = "2.1", default-features = false }
base64 = { version = "0.21", features = ["alloc"], default-features = false }
derive_builder = { version = "0.12", default-features = false }
uuid = { version = "1.3", features = ["v4"], default-features = false }
snafu = { version = "0.7", features = ["rust_1_46"], default-features = false }
rand = { version = "0.8.5", default-features = false }

# signature
hmac = "0.12"
sha2 = {version = "0.10", default-features = false }
time = { version = "0.3", features = ["alloc"], default-features = false }

# serde
serde = { version = "1.0", features = ["derive"], optional = true, default-features = false }
serde_json = { version = "1.0", optional = true, features = ["alloc"] ,default-features = false }

# reqwest
reqwest = { version = "0.11", optional = true }
bytes = { version = "1.4", default-features = false, optional = true }

# crypto
aes = { version = "0.8.2", optional = true }
cbc = { version = "0.1.2", optional = true }
getrandom = { version = "0.2", optional = true }

# parse_token
ciborium = { version = "0.2.1", default-features = false, optional = true }

# subscribe
tokio = { version = "1", optional = true, features = ["rt-multi-thread", "macros", "time"] }
futures = { version = "0.3.28", optional = true }
async-channel = { version = "1.8", optional = true }

# extra_platforms
portable-atomic = { version = "1.3", optional = true, default-features = false, features = ["require-cas", "critical-section"] }

[target.'cfg(target_arch = "wasm32")'.dependencies]
getrandom = { version = "0.2", features = ["js"] }

[dev-dependencies]
async-trait = "0.1"
tokio = { version = "1", features = ["rt-multi-thread", "macros", "time"] }
wiremock = "0.5"
env_logger = "0.10"
cucumber = { version = "0.20.0", features = ["output-junit"] }
reqwest = { version = "0.11", features = ["json"] }
test-case = "3.0"
hashbrown = { version = "0.14.0", features = ["serde"] }
getrandom = { version = "0.2", features = ["custom"] }

[build-dependencies]
built = "0.6"

[package.metadata.docs.rs]
all-features = true

[[test]]
name = "contract_test"
harness = false
required-features = ["contract_test"]

[[example]]
name = "publish"
required-features = ["default"]

[[example]]
name = "publish_blocking"
required-features = ["default", "blocking"]

[[example]]
name = "pam"
required-features = ["default", "parse_token", "access"]

[[example]]
name = "pam_blocking"
required-features = ["default", "blocking", "access"]

[[example]]
<<<<<<< HEAD
name = "subscribe"
required-features = ["default", "subscribe"]
=======
name = "custom_origin"
required-features = ["default"]
>>>>>>> 3de77c6b
<|MERGE_RESOLUTION|>--- conflicted
+++ resolved
@@ -158,10 +158,9 @@
 required-features = ["default", "blocking", "access"]
 
 [[example]]
-<<<<<<< HEAD
+name = "custom_origin"
+required-features = ["default"]
+
+[[example]]
 name = "subscribe"
 required-features = ["default", "subscribe"]
-=======
-name = "custom_origin"
-required-features = ["default"]
->>>>>>> 3de77c6b
