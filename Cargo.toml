[package]
name = "pubnub"
version = "0.0.0"
edition = "2021"
license = "MIT"
authors = ["PubNub <support@pubnub.com>"]
description = "PubNub SDK for Rust"
repository = "https://github.com/pubnub/rust"
documentation = "https://docs.rs/pubnub" # TODO: add docs and connect with pubnub docs
homepage = "https://www.pubnub.com"
categories = ["api-bindings", "asynchronous", "network-programming"]

# See more keys and their definitions at https://doc.rust-lang.org/cargo/reference/manifest.html

[dependencies]
derive_builder = "0.12"
async-trait = "0.1"
thiserror = "1.0"
log = "0.4"
uuid = { version = "1.3", features = ["v4"] }
urlencoding = "2.1.2"
hmac = "0.12"
sha2 = "0.10"
base64 = "0.21"
bytes = "1.4"

# serde
serde = { version = "1.0", features = ["derive"], optional = true }
serde_json = { version = "1.0", optional = true }

# reqwest
reqwest = { version = "0.11", optional = true }

# crypto
aes = { version = "0.8.2", optional = true }
cbc = { version = "0.1.2", optional = true }
rand = { version = "0.8.5", optional = true }

#parse_token
ciborium = { git = "https://github.com/enarx/ciborium.git", rev = "dc9d27d", optional = true }

[dev-dependencies]
async-trait = "0.1"
tokio = { version = "1", features = ["rt-multi-thread", "macros"]}
wiremock = "0.5"
env_logger = "0.10"
cucumber = { version = "0.19", features = ["output-junit"] }
futures = "0.3"
reqwest = { version = "0.11", features = ["json"] }
test-case = "3.0"

[[test]]
name = "contract_test"
harness = false
required-features = ["contract_test"]

[features]
full = ["serde", "reqwest", "aescbc", "parse_token", "blocking"]
default = ["serde", "reqwest", "aescbc"]
serde = ["dep:serde", "dep:serde_json"]
reqwest = ["dep:reqwest"]
aescbc = ["dep:aes", "dep:cbc", "dep:rand"]
blocking = ["reqwest?/blocking"]
contract_test = []
parse_token = ["dep:ciborium"]

[[example]]
name = "publish"
required-features = ["default"]

[[example]]
<<<<<<< HEAD
name = "pam"
required-features = ["default"]
=======
name = "publish_blocking"
required-features = ["default", "blocking"]
>>>>>>> a8f34711
<|MERGE_RESOLUTION|>--- conflicted
+++ resolved
@@ -69,10 +69,9 @@
 required-features = ["default"]
 
 [[example]]
-<<<<<<< HEAD
 name = "pam"
 required-features = ["default"]
-=======
+
+[[example]]
 name = "publish_blocking"
 required-features = ["default", "blocking"]
->>>>>>> a8f34711
