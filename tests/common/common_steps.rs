--- conflicted
+++ resolved
@@ -91,19 +91,11 @@
         Self {
             revoke_token_result: Err(PubNubError::Transport {
                 details: "This is default value".into(),
-<<<<<<< HEAD
-                status: 400,
-            }),
-            grant_token_result: Err(PubNubError::Transport {
-                details: "This is default value".into(),
-                status: 400,
-=======
                 response: None,
             }),
             grant_token_result: Err(PubNubError::Transport {
                 details: "This is default value".into(),
                 response: None,
->>>>>>> d5787425
             }),
             resource_type: PAMCurrentResourceType::default(),
             resource_permissions: PAMPermissions::default(),
@@ -139,19 +131,11 @@
             },
             publish_result: Err(PubNubError::Transport {
                 details: "This is default value".into(),
-<<<<<<< HEAD
-                status: 400,
-            }),
-            subscription: Err(PubNubError::Transport {
-                details: "This is default value".into(),
-                status: 400,
-=======
                 response: None,
             }),
             subscription: Err(PubNubError::Transport {
                 details: "This is default value".into(),
                 response: None,
->>>>>>> d5787425
             }),
             is_succeed: false,
             pam_state: PAMState::default(),
