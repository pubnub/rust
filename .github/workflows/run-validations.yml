--- conflicted
+++ resolved
@@ -108,10 +108,6 @@
     name: Check if `no_std` target compiles as expected
     runs-on:
       group: organization/Default
-<<<<<<< HEAD
-    
-=======
->>>>>>> ad11aebd
     steps:
       - uses: actions/checkout@v5
 
