--- conflicted
+++ resolved
@@ -12,14 +12,14 @@
 
 jobs:
   tests:
-    name: Integration and Unit tests
+    name: Unit tests
     runs-on: ubuntu-latest
     steps:
       - name: Checkout repository
         uses: actions/checkout@v3
-      - name: Run tests
+      - name: Run unit tests
         run: |
-          cargo test --lib transport
+          cargo test --lib
       - name: Cancel workflow runs for commit on error
         if: failure()
         uses: ./.github/.release/actions/actions/utils/fast-jobs-failure
@@ -36,7 +36,6 @@
           ref: v1
           token: ${{ secrets.GH_TOKEN }}
           path: .github/.release/actions
-<<<<<<< HEAD
       - name: Run mock server action
         uses: ./.github/.release/actions/actions/mock-server
         with:
@@ -44,20 +43,7 @@
           features-path: tests/features
       - name: Run acceptance tests
         run: |
-          cargo test -p pubnub --test contract -- -t "@featureSet=publish and not @na=rust and not @beta"
-
-=======
-      # TODO: setup features for contract tests
-      - name: Run default tests
-        run: |
-          cargo test 
-      - name: Run pure implementation tests
-        run: |
-          cargo test --no-default-features
-      - name: Cancel workflow runs for commit on error
-        if: failure()
-        uses: ./.github/.release/actions/actions/utils/fast-jobs-failure
->>>>>>> 9c885e1c
+          cargo test -p pubnub --test contract -- -t "not @beta and @featureSet=publish"
   all-tests:
     name: Tests
     runs-on: ubuntu-latest
